[package]
name = "ream-p2p"
authors.workspace = true
edition.workspace = true
keywords.workspace = true
license.workspace = true
readme.workspace = true
repository.workspace = true
rust-version.workspace = true
version.workspace = true

[dependencies]
<<<<<<< HEAD
# ream dependencies
ream-executor.workspace = true
ream-discv5.workspace = true
ream-network-spec.workspace = true
ream-node.workspace = true
ream-peer-management.workspace = true

# misc
=======
>>>>>>> 1378f43c
alloy-primitives.workspace = true
anyhow.workspace = true
asynchronous-codec = "0.7.0"
discv5.workspace = true
enr.workspace = true
ethereum_ssz.workspace = true
ethereum_ssz_derive.workspace = true
futures.workspace = true
libp2p.workspace = true
libp2p-identity.workspace = true
libp2p-mplex.workspace = true
parking_lot.workspace = true
serde.workspace = true
serde_yaml.workspace = true
sha2.workspace = true
snap.workspace = true
ssz_types.workspace = true
thiserror.workspace = true
tokio.workspace = true
tokio-io-timeout = "1"
tokio-util.workspace = true
tracing.workspace = true
tree_hash.workspace = true
unsigned-varint = { version = "0.8", features = ["codec"] }

# ream dependencies
ream-consensus.workspace = true
ream-discv5.workspace = true
ream-executor.workspace = true
ream-light-client.workspace = true
ream-network-spec.workspace = true
ream-validator.workspace = true<|MERGE_RESOLUTION|>--- conflicted
+++ resolved
@@ -10,17 +10,6 @@
 version.workspace = true
 
 [dependencies]
-<<<<<<< HEAD
-# ream dependencies
-ream-executor.workspace = true
-ream-discv5.workspace = true
-ream-network-spec.workspace = true
-ream-node.workspace = true
-ream-peer-management.workspace = true
-
-# misc
-=======
->>>>>>> 1378f43c
 alloy-primitives.workspace = true
 anyhow.workspace = true
 asynchronous-codec = "0.7.0"
@@ -52,4 +41,5 @@
 ream-executor.workspace = true
 ream-light-client.workspace = true
 ream-network-spec.workspace = true
+ream-peer-management.workspace = true
 ream-validator.workspace = true