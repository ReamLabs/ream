use std::{
    collections::HashMap,
    fmt::Debug,
<<<<<<< HEAD
    net::IpAddr,
=======
    io,
>>>>>>> 39bcd36f
    num::{NonZeroU8, NonZeroUsize},
    pin::Pin,
    time::{Duration, Instant},
};

use anyhow::anyhow;
use discv5::Enr;
use libp2p::{
    Multiaddr, PeerId, Swarm, SwarmBuilder, Transport, connection_limits,
    core::{
        muxing::StreamMuxerBox,
        transport::Boxed,
        upgrade::{SelectUpgrade, Version},
    },
    dns::Transport as DnsTransport,
    futures::StreamExt,
    identify,
    multiaddr::Protocol,
    noise::Config as NoiseConfig,
    swarm::{NetworkBehaviour, SwarmEvent},
    tcp::{Config as TcpConfig, tokio::Transport as TcpTransport},
    yamux,
};
use libp2p_identity::{Keypair, PublicKey, secp256k1};
use libp2p_mplex::{MaxBufferBehaviour, MplexConfig};
use ream_discv5::{
    config::NetworkConfig,
    discovery::{DiscoveredPeers, Discovery},
};
use ream_executor::ReamExecutor;
use ream_peer_management::peer::{PeerConnectionStatus, PeerInfo};
use tracing::{error, info, warn};
use yamux::Config as YamuxConfig;

use crate::req_resp::ReqResp;

#[derive(NetworkBehaviour)]
pub(crate) struct ReamBehaviour {
    pub identify: identify::Behaviour,

    /// The discovery domain: discv5
    pub discovery: Discovery,

    /// The request-response domain
    pub req_resp: ReqResp,

    pub connection_registry: connection_limits::Behaviour,
}

// TODO: these are stub events which needs to be replaced
#[derive(Debug)]
pub enum ReamNetworkEvent {
    PeerConnectedIncoming(PeerId),
    PeerConnectedOutgoing(PeerId),
    PeerDisconnected(PeerId),
    Status(PeerId),
    Ping(PeerId),
    MetaData(PeerId),
    DisconnectPeer(PeerId),
    DiscoverPeers(usize),
    Banned(PeerId, Vec<IpAddr>),
    UnBanned(PeerId, Vec<IpAddr>),
}

pub struct Network {
    peer_id: PeerId,
    swarm: Swarm<ReamBehaviour>,
    peers: HashMap<PeerId, PeerInfo>,
}

struct Executor(ReamExecutor);

impl libp2p::swarm::Executor for Executor {
    fn exec(&self, f: Pin<Box<dyn futures::Future<Output = ()> + Send>>) {
        self.0.spawn(f);
    }
}

impl Network {
    pub async fn init(executor: ReamExecutor, config: &NetworkConfig) -> anyhow::Result<Self> {
        let local_key = secp256k1::Keypair::generate();

        let discovery = {
            let mut discovery = Discovery::new(Keypair::from(local_key.clone()), config).await?;
            discovery.discover_peers(16, None);
            discovery
        };

        let req_resp = ReqResp::new();

        let connection_limits = {
            let limits = libp2p::connection_limits::ConnectionLimits::default()
                .with_max_pending_incoming(Some(5))
                .with_max_pending_outgoing(Some(16))
                .with_max_established_per_peer(Some(1));

            libp2p::connection_limits::Behaviour::new(limits)
        };

        let identify = {
            let local_public_key = local_key.public();
            let identify_config = identify::Config::new(
                "eth2/1.0.0".into(),
                PublicKey::from(local_public_key.clone()),
            )
            .with_agent_version("0.0.1".to_string())
            .with_cache_size(0);

            identify::Behaviour::new(identify_config)
        };

        let behaviour = {
            ReamBehaviour {
                discovery,
                req_resp,
                identify,
                connection_registry: connection_limits,
            }
        };

        let transport = build_transport(Keypair::from(local_key.clone()))
            .map_err(|err| anyhow!("Failed to build transport: {err:?}"))?;

        let swarm = {
            let config = libp2p::swarm::Config::with_executor(Executor(executor))
                .with_notify_handler_buffer_size(NonZeroUsize::new(7).expect("Not zero"))
                .with_per_connection_event_buffer_size(4)
                .with_dial_concurrency_factor(NonZeroU8::new(1).unwrap());

            let builder = SwarmBuilder::with_existing_identity(Keypair::from(local_key.clone()))
                .with_tokio()
                .with_other_transport(|_key| transport)
                .expect("initializing swarm");

            builder
                .with_behaviour(|_| behaviour)
                .expect("initializing swarm")
                .with_swarm_config(|_| config)
                .build()
        };

        let mut network = Network {
            peer_id: PeerId::from_public_key(&PublicKey::from(local_key.public().clone())),
            swarm,
            peers: HashMap::new(),
        };

        network.start_network_worker(config).await?;

        Ok(network)
    }

    async fn start_network_worker(&mut self, config: &NetworkConfig) -> anyhow::Result<()> {
        info!("Libp2p starting .... ");

        let mut multi_addr: Multiaddr = config
            .socket_address
            .ok_or_else(|| anyhow!("Socket address not found"))?
            .into();
        multi_addr.push(Protocol::Tcp(
            config
                .socket_port
                .ok_or_else(|| anyhow!("Socket port not found"))?,
        ));

        match self.swarm.listen_on(multi_addr.clone()) {
            Ok(listener_id) => {
                info!(
                    "Listening on {:?} with peer_id {:?} {listener_id:?}",
                    multi_addr, self.peer_id
                );
            }
            Err(err) => {
                error!("Failed to start libp2p peer listen on {multi_addr:?}, error: {err:?}",);
            }
        }

        for bootnode in &config.bootnodes {
            if let (Some(ipv4), Some(tcp_port)) = (bootnode.ip4(), bootnode.tcp4()) {
                let mut multi_addr = Multiaddr::empty();
                multi_addr.push(ipv4.into());
                multi_addr.push(Protocol::Tcp(tcp_port));
                self.swarm.dial(multi_addr).unwrap();
            }
        }

        Ok(())
    }

    /// polling the libp2p swarm for network events.
    pub async fn polling_events(&mut self) -> ReamNetworkEvent {
        loop {
            tokio::select! {
                Some(event) = self.swarm.next() => {
                    if let Some(event) = self.parse_swarm_event(event){
                        return event;
                    }
                }
            }
        }
    }

    fn parse_swarm_event(
        &mut self,
        event: SwarmEvent<ReamBehaviourEvent>,
    ) -> Option<ReamNetworkEvent> {
        info!("Event: {:?}", event);
        match event {
            SwarmEvent::Behaviour(behaviour_event) => match behaviour_event {
                ReamBehaviourEvent::Identify(_) => None,
                ReamBehaviourEvent::Discovery(DiscoveredPeers { peers }) => {
                    self.handle_discovered_peers(peers);
                    None
                }
                ReamBehaviourEvent::ReqResp(message) => {
                    info!("Unhandled reqresp event {message:?}");
                    None
                }
                ream_behavior_event => {
                    info!("Unhandled behaviour event: {ream_behavior_event:?}");
                    None
                }
            },
            SwarmEvent::ConnectionEstablished {
                peer_id, endpoint, ..
            } => {
                // Update peers hashmap with new connection
                match self.peers.get_mut(&peer_id) {
                    Some(peer_info) => {
                        peer_info.connection_status = PeerConnectionStatus::Connected;
                        peer_info.update_last_seen();
                    }
                    None => {
                        // Create new peer info
                        let peer_info =
                            PeerInfo::new(peer_id, endpoint.get_remote_address().clone());
                        self.peers.insert(peer_id, peer_info);
                    }
                }
                Some(ReamNetworkEvent::PeerConnectedIncoming(peer_id))
            }
            SwarmEvent::ConnectionClosed { peer_id, .. } => {
                // Update peer status to disconnected
                match self.peers.get_mut(&peer_id) {
                    Some(peer_info) => {
                        peer_info.connection_status = PeerConnectionStatus::Disconnected;
                        peer_info.update_last_seen();
                    }
                    None => {
                        println!(
                            "Received disconnect from a peer not present in local db {:}",
                            peer_id
                        );
                    }
                }
                Some(ReamNetworkEvent::PeerDisconnected(peer_id))
            }
            swarm_event => {
                info!("Unhandled swarm event: {swarm_event:?}");
                None
            }
        }
    }

    fn handle_discovered_peers(&mut self, peers: HashMap<Enr, Option<Instant>>) {
        info!("Discovered peers: {:?}", peers);
        for (enr, _) in peers {
            let mut multiaddrs: Vec<Multiaddr> = Vec::new();
            if let Some(ip) = enr.ip4() {
                if let Some(tcp) = enr.tcp4() {
                    let mut multiaddr: Multiaddr = ip.into();
                    multiaddr.push(Protocol::Tcp(tcp));
                    multiaddrs.push(multiaddr);
                }
            }
            if let Some(ip6) = enr.ip6() {
                if let Some(tcp6) = enr.tcp6() {
                    let mut multiaddr: Multiaddr = ip6.into();
                    multiaddr.push(Protocol::Tcp(tcp6));
                    multiaddrs.push(multiaddr);
                }
            }
            for multiaddr in multiaddrs {
                if let Err(err) = self.swarm.dial(multiaddr) {
                    warn!("Failed to dial peer: {err:?}");
                }
            }
        }
    }
}

pub fn build_transport(local_private_key: Keypair) -> io::Result<Boxed<(PeerId, StreamMuxerBox)>> {
    // mplex config
    let mut mplex_config = MplexConfig::new();
    mplex_config.set_max_buffer_size(256);
    mplex_config.set_max_buffer_behaviour(MaxBufferBehaviour::Block);

    let yamux_config = YamuxConfig::default();

    let tcp = TcpTransport::new(TcpConfig::default().nodelay(true))
        .upgrade(Version::V1)
        .authenticate(NoiseConfig::new(&local_private_key).expect("Noise disabled"))
        .multiplex(SelectUpgrade::new(yamux_config, mplex_config))
        .timeout(Duration::from_secs(10));
    let transport = tcp.boxed();

    let transport = DnsTransport::system(transport)?.boxed();

    Ok(transport)
}<|MERGE_RESOLUTION|>--- conflicted
+++ resolved
@@ -1,11 +1,8 @@
 use std::{
     collections::HashMap,
     fmt::Debug,
-<<<<<<< HEAD
     net::IpAddr,
-=======
     io,
->>>>>>> 39bcd36f
     num::{NonZeroU8, NonZeroUsize},
     pin::Pin,
     time::{Duration, Instant},
