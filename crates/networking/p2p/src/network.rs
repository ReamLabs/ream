--- conflicted
+++ resolved
@@ -34,14 +34,10 @@
 use parking_lot::Mutex;
 use ream_discv5::discovery::{DiscoveredPeers, Discovery, QueryType};
 use ream_executor::ReamExecutor;
-<<<<<<< HEAD
 use ream_peer_management::peer::{PeerConnectionStatus, PeerInfo};
-use tracing::{error, info, warn};
-=======
 use tokio::sync::mpsc::{self, UnboundedReceiver, UnboundedSender};
 use tracing::{error, info, trace, warn};
 use tree_hash::TreeHash;
->>>>>>> 1378f43c
 use yamux::Config as YamuxConfig;
 
 use crate::{
@@ -84,29 +80,23 @@
     MetaData(PeerId),
     DisconnectPeer(PeerId),
     DiscoverPeers(usize),
-<<<<<<< HEAD
     Banned(PeerId, Vec<IpAddr>),
     UnBanned(PeerId, Vec<IpAddr>),
-=======
     RequestMessage {
         peer_id: PeerId,
         stream_id: u64,
         connection_id: ConnectionId,
         message: RequestMessage,
     },
->>>>>>> 1378f43c
 }
 
 pub struct Network {
     peer_id: PeerId,
     swarm: Swarm<ReamBehaviour>,
-<<<<<<< HEAD
     peers: HashMap<PeerId, PeerInfo>,
-=======
     subscribed_topics: Arc<Mutex<HashSet<GossipTopic>>>,
     callbacks: HashMap<u64, mpsc::Sender<anyhow::Result<P2PResponse>>>,
     request_id: u64,
->>>>>>> 1378f43c
 }
 
 struct Executor(ReamExecutor);
@@ -197,13 +187,10 @@
         let mut network = Network {
             peer_id: PeerId::from_public_key(&PublicKey::from(local_key.public().clone())),
             swarm,
-<<<<<<< HEAD
             peers: HashMap::new(),
-=======
             subscribed_topics: Arc::new(Mutex::new(HashSet::new())),
             callbacks: HashMap::new(),
             request_id: 0,
->>>>>>> 1378f43c
         };
 
         network.start_network_worker(config).await?;
