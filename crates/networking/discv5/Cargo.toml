[package]
name = "ream-discv5"
authors.workspace = true
edition.workspace = true
keywords.workspace = true
license.workspace = true
readme.workspace = true
repository.workspace = true
rust-version.workspace = true
version.workspace = true

[dependencies]
<<<<<<< HEAD
=======
alloy-primitives.workspace = true
>>>>>>> fc9306b8
alloy-rlp.workspace = true
anyhow.workspace = true
ethereum_ssz.workspace = true
ethereum_ssz_derive.workspace = true
discv5.workspace = true
ethereum_ssz.workspace = true
ethereum_ssz_derive.workspace = true
futures.workspace = true
libp2p.workspace = true
tokio.workspace = true
tracing.workspace = true
<<<<<<< HEAD
ssz_types.workspace = true
=======


# ream dependencies
ream-consensus.workspace = true
>>>>>>> fc9306b8
<|MERGE_RESOLUTION|>--- conflicted
+++ resolved
@@ -10,10 +10,7 @@
 version.workspace = true
 
 [dependencies]
-<<<<<<< HEAD
-=======
 alloy-primitives.workspace = true
->>>>>>> fc9306b8
 alloy-rlp.workspace = true
 anyhow.workspace = true
 ethereum_ssz.workspace = true
@@ -25,11 +22,7 @@
 libp2p.workspace = true
 tokio.workspace = true
 tracing.workspace = true
-<<<<<<< HEAD
 ssz_types.workspace = true
-=======
-
 
 # ream dependencies
-ream-consensus.workspace = true
->>>>>>> fc9306b8
+ream-consensus.workspace = true