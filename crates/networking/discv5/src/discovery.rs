use std::{
    collections::HashMap,
    future::Future,
    pin::Pin,
    task::{Context, Poll},
    time::Instant,
};

use alloy_rlp::Bytes;
use anyhow::anyhow;
use discv5::{
    Discv5, Enr,
    enr::{CombinedKey, NodeId, k256::ecdsa::SigningKey},
};
use futures::{FutureExt, StreamExt, stream::FuturesUnordered};
use libp2p::{
    Multiaddr, PeerId,
    core::{Endpoint, transport::PortUse},
    identity::Keypair,
    swarm::{
        ConnectionDenied, ConnectionId, FromSwarm, NetworkBehaviour, THandler, THandlerInEvent,
        THandlerOutEvent, ToSwarm, dummy::ConnectionHandler,
    },
};
use tokio::sync::mpsc;
use tracing::{error, info, warn};

use crate::{
    config::NetworkConfig,
<<<<<<< HEAD
    subnet::{ATTESTATION_BITFIELD_ENR_KEY, Subnet, Subnets, subnet_predicate},
=======
    eth2::{ENR_ETH2_KEY, ENRForkID},
>>>>>>> fc9306b8
};

#[derive(Debug)]
pub struct DiscoveredPeers {
    pub peers: HashMap<Enr, Option<Instant>>,
}

enum EventStream {
    Inactive,
    Awaiting(
        Pin<Box<dyn Future<Output = Result<mpsc::Receiver<discv5::Event>, discv5::Error>> + Send>>,
    ),
    Present(mpsc::Receiver<discv5::Event>),
}

#[derive(Debug, Clone, PartialEq)]
enum QueryType {
    FindPeers,
    FindSubnetPeers(Vec<Subnet>),
}

struct QueryResult {
    query_type: QueryType,
    result: Result<Vec<Enr>, discv5::QueryError>,
}

pub struct Discovery {
    discv5: Discv5,
    local_enr: Enr,
    event_stream: EventStream,
    discovery_queries: FuturesUnordered<Pin<Box<dyn Future<Output = QueryResult> + Send>>>,
    find_peer_active: bool,
    pub started: bool,
    subnets: Subnets,
}

impl Discovery {
<<<<<<< HEAD
    pub async fn new(
        local_key: libp2p::identity::Keypair,
        config: &NetworkConfig,
    ) -> anyhow::Result<Self> {
        let enr_key = convert_to_enr(local_key)
            .map_err(|e| anyhow::anyhow!("Failed to convert key: {:?}", e))?;
        let mut enr_builder = Enr::builder();
        // Need this test block to pass port and socket for test purpose
        #[cfg(test)]
        {
            enr_builder.ip(config.socket_address);
            enr_builder.udp4(config.socket_port);
        }
        if let Some(attestation_bytes) = config.subnets.attestation_bytes() {
            enr_builder.add_value::<Bytes>(ATTESTATION_BITFIELD_ENR_KEY, &attestation_bytes);
        }
        let enr = enr_builder
            .build(&enr_key)
            .map_err(|e| anyhow::anyhow!("Failed to build ENR: {:?}", e))?;
=======
    pub async fn new(local_key: Keypair, config: &NetworkConfig) -> anyhow::Result<Self> {
        let enr_local = convert_to_enr(local_key)?;
        let enr = Enr::builder()
            .add_value(ENR_ETH2_KEY, &ENRForkID::pectra())
            .build(&enr_local)
            .map_err(|e| anyhow::anyhow!("Failed to build ENR: {}", e))?;
>>>>>>> fc9306b8
        let node_local_id = enr.node_id();

        let mut discv5 = Discv5::new(enr.clone(), enr_key, config.discv5_config.clone())
            .map_err(|e| anyhow::anyhow!("Failed to create discv5: {:?}", e))?;

        for enr in config.bootnodes.clone() {
            if enr.node_id() == node_local_id {
                continue;
            }
            if let Err(err) = discv5.add_enr(enr) {
                error!("Failed to add bootnode to Discv5 {err:?}");
            };
        }

        let event_stream = if !config.disable_discovery {
            discv5
                .start()
                .await
                .map_err(|e| anyhow::anyhow!("Failed to start discv5: {:?}", e))?;
            info!("Started discovery with ENR: {:?}", discv5.local_enr());
            EventStream::Awaiting(Box::pin(discv5.event_stream()))
        } else {
            EventStream::Inactive
        };

        Ok(Self {
            discv5,
            local_enr: enr,
            event_stream,
            discovery_queries: FuturesUnordered::new(),
            find_peer_active: false,
            started: !config.disable_discovery,
            subnets: config.subnets.clone(),
        })
    }

    pub fn local_enr(&self) -> &Enr {
        &self.local_enr
    }

    pub fn discover_peers(&mut self, target_peers: usize, subnet_id: Option<u8>) {
        // If the discv5 service isn't running or we are in the process of a query, don't bother
        // queuing a new one.
        if !self.started || self.find_peer_active {
            return;
        }
        self.find_peer_active = true;

        let query = match subnet_id {
            Some(id) => QueryType::FindSubnetPeers(vec![Subnet::Attestation(id)]),
            None => QueryType::FindPeers,
        };

        self.start_query(query, target_peers);
    }

    pub fn update_attestation_subnet(&mut self, subnet_id: u8, value: bool) -> Result<(), String> {
        let mut current_subnets = self.subnets.clone();
        match Subnet::Attestation(subnet_id) {
            // Use Subnet enum
            Subnet::Attestation(id) if id < 64 => {
                if current_subnets.is_active(Subnet::Attestation(id)) == value {
                    return Ok(()); // No change needed
                }
                if value {
                    current_subnets.enable_subnet(Subnet::Attestation(id))?;
                } else {
                    current_subnets.disable_subnet(Subnet::Attestation(id))?;
                }
                if let Some(bytes) = current_subnets.attestation_bytes() {
                    self.discv5
                        .enr_insert::<Bytes>(ATTESTATION_BITFIELD_ENR_KEY, &bytes)
                        .map_err(|e| format!("Failed to update ENR attnets: {:?}", e))?;
                }
            }
            Subnet::Attestation(_) => {
                return Err(format!(
                    "Subnet ID {} exceeds bitfield length 64",
                    subnet_id
                ));
            }
            Subnet::SyncCommittee(_) => unimplemented!("SyncCommittee support not yet implemented"),
        }
        self.subnets = current_subnets;
        info!(
            "Updated ENR attnets: {:?}",
            self.subnets.attestation_bytes()
        );
        Ok(())
    }

    fn start_query(&mut self, query: QueryType, target_peers: usize) {
        let predicate = match query {
            QueryType::FindPeers => subnet_predicate(vec![]),
            QueryType::FindSubnetPeers(ref subnets) => subnet_predicate(subnets.clone()),
        };

        let query_future = self
            .discv5
            .find_node_predicate(NodeId::random(), Box::new(predicate), target_peers)
            .map(move |result| QueryResult {
                query_type: query,
                result,
            });
        self.discovery_queries.push(Box::pin(query_future));
    }

    fn process_queries(&mut self, cx: &mut Context) -> Option<HashMap<Enr, Option<Instant>>> {
        while let Poll::Ready(Some(query)) = self.discovery_queries.poll_next_unpin(cx) {
            let result = match query.query_type {
                QueryType::FindPeers => {
                    self.find_peer_active = false;
                    match query.result {
                        Ok(peers) => {
                            info!("Found {} peers", peers.len());
                            let mut peer_map = HashMap::new();
                            for peer in peers {
                                peer_map.insert(peer, None);
                            }
                            Some(peer_map)
                        }
                        Err(e) => {
                            warn!("Failed to find peers: {:?}", e);
                            None
                        }
                    }
                }
                QueryType::FindSubnetPeers(subnets) => {
                    self.find_peer_active = false;
                    match query.result {
                        Ok(peers) => {
                            let predicate = subnet_predicate(subnets.clone());
                            let filtered_peers = peers
                                .into_iter()
                                .filter(|enr| predicate(enr))
                                .collect::<Vec<_>>();
                            info!(
                                "Found {} peers for subnets {:?}",
                                filtered_peers.len(),
                                subnets
                            );
                            let mut peer_map = HashMap::new();
                            for peer in filtered_peers {
                                peer_map.insert(peer, None);
                            }
                            Some(peer_map)
                        }
                        Err(e) => {
                            warn!("Failed to find subnet peers: {:?}", e);
                            None
                        }
                    }
                }
            };
            if result.is_some() {
                return result;
            }
        }
        None
    }
}

impl NetworkBehaviour for Discovery {
    type ConnectionHandler = ConnectionHandler;
    type ToSwarm = DiscoveredPeers;

    fn handle_pending_inbound_connection(
        &mut self,
        _connection_id: ConnectionId,
        _local_addr: &Multiaddr,
        _remote_addr: &Multiaddr,
    ) -> Result<(), ConnectionDenied> {
        Ok(())
    }

    fn handle_established_inbound_connection(
        &mut self,
        _connection_id: ConnectionId,
        _peer: PeerId,
        _local_addr: &Multiaddr,
        _remote_addr: &Multiaddr,
    ) -> Result<THandler<Self>, ConnectionDenied> {
        Ok(ConnectionHandler)
    }

    fn handle_established_outbound_connection(
        &mut self,
        _connection_id: ConnectionId,
        _peer: PeerId,
        _addr: &Multiaddr,
        _role_override: Endpoint,
        _port_use: PortUse,
    ) -> Result<THandler<Self>, ConnectionDenied> {
        Ok(ConnectionHandler)
    }

    fn on_swarm_event(&mut self, event: FromSwarm) {
        info!("Discv5 on swarm event gotten: {:?}", event);
    }

    fn on_connection_handler_event(
        &mut self,
        _peer_id: PeerId,
        _connection_id: ConnectionId,
        _event: THandlerOutEvent<Self>,
    ) {
    }

    fn poll(
        &mut self,
        cx: &mut Context<'_>,
    ) -> Poll<ToSwarm<Self::ToSwarm, THandlerInEvent<Self>>> {
        if !self.started {
            return Poll::Pending;
        }

        if let Some(peers) = self.process_queries(cx) {
            return Poll::Ready(ToSwarm::GenerateEvent(DiscoveredPeers { peers }));
        }

        match &mut self.event_stream {
            EventStream::Inactive => {}
            EventStream::Awaiting(fut) => {
                if let Poll::Ready(event_stream) = fut.poll_unpin(cx) {
                    match event_stream {
                        Ok(stream) => {
                            self.event_stream = EventStream::Present(stream);
                        }
                        Err(e) => {
                            error!("Failed to start discovery event stream: {:?}", e);
                            self.event_stream = EventStream::Inactive;
                        }
                    }
                }
            }
            EventStream::Present(_receiver) => {}
        };

        Poll::Pending
    }
}

fn convert_to_enr(key: Keypair) -> anyhow::Result<CombinedKey> {
    let key = key
        .try_into_secp256k1()
        .map_err(|err| anyhow!("Failed to get secp256k1 keypair: {err:?}"))?;
    let secret = SigningKey::from_slice(&key.secret().to_bytes())
        .map_err(|err| anyhow!("Failed to convert keypair to SigningKey: {err:?}"))?;
    Ok(CombinedKey::Secp256k1(secret))
}

#[cfg(test)]
mod tests {
    use std::net::Ipv4Addr;

    use libp2p::identity::Keypair;

    use super::*;
    use crate::config::NetworkConfig;

    #[tokio::test]
    async fn test_initial_subnet_setup() -> Result<(), String> {
        let key = Keypair::generate_secp256k1();
        let mut config = NetworkConfig::default();
        config.subnets.enable_subnet(Subnet::Attestation(0))?; // Set subnet 0
        config.subnets.disable_subnet(Subnet::Attestation(1))?; // Set subnet 0
        config.disable_discovery = true;

        let discovery = Discovery::new(key, &config).await.unwrap();
        let enr: &discv5::enr::Enr<CombinedKey> = discovery.local_enr();

        // Check ENR reflects config.subnets
        let enr_subnets = Subnets::from_enr(enr)?;
        assert!(enr_subnets.is_active(Subnet::Attestation(0)));
        assert!(!enr_subnets.is_active(Subnet::Attestation(1)));
        assert_eq!(
            discovery.subnets.attestation_bytes(),
            enr_subnets.attestation_bytes()
        );
        Ok(())
    }

    #[tokio::test]
    async fn test_subnet_update() -> Result<(), String> {
        let key = Keypair::generate_secp256k1();
        let mut config = NetworkConfig::default();
        config.subnets.enable_subnet(Subnet::Attestation(0))?; // Initial subnet 0
        config.disable_discovery = true;

        let mut discovery = Discovery::new(key, &config).await.unwrap();

        // Update to enable subnet 1, disable 0
        discovery.update_attestation_subnet(1, true).unwrap();
        discovery.update_attestation_subnet(0, false).unwrap();

        assert!(discovery.subnets.is_active(Subnet::Attestation(1)));
        assert!(!discovery.subnets.is_active(Subnet::Attestation(0)));

        let enr_subnets = Subnets::from_enr(discovery.local_enr())?;
        assert!(enr_subnets.is_active(Subnet::Attestation(1)));
        Ok(())
    }

    #[tokio::test]
    async fn test_subnet_predicate() -> Result<(), String> {
        let key = Keypair::generate_secp256k1();
        let mut config = NetworkConfig::default();
        config.subnets.enable_subnet(Subnet::Attestation(0))?; // Local node on subnet 0
        config.subnets.disable_subnet(Subnet::Attestation(1))?;
        config.disable_discovery = true;

        let discovery = Discovery::new(key, &config).await.unwrap();
        let local_enr = discovery.local_enr();

        // Predicate for subnet 0 should match
        let predicate = subnet_predicate(vec![Subnet::Attestation(0)]);
        assert!(predicate(local_enr));

        // Predicate for subnet 1 should not match
        let predicate = subnet_predicate(vec![Subnet::Attestation(1)]);
        assert!(!predicate(local_enr));
        Ok(())
    }

    #[tokio::test]
    async fn test_discovery_with_subnets() -> Result<(), String> {
        let key = Keypair::generate_secp256k1();
        let discv5_config = discv5::ConfigBuilder::new(discv5::ListenConfig::default())
            .table_filter(|_| true)
            .build();

        let mut config = NetworkConfig {
            disable_discovery: false,
            discv5_config: discv5_config.clone(),
            ..NetworkConfig::default()
        };

        config.subnets.enable_subnet(Subnet::Attestation(0))?; // Local node on subnet 0
        config.disable_discovery = false;
        let mut discovery = Discovery::new(key, &config).await.unwrap();

        // Simulate a peer with another Discovery instance
        let peer_key = Keypair::generate_secp256k1();
        let mut peer_config = NetworkConfig {
            subnets: Subnets::new(),
            disable_discovery: true,
            discv5_config,
            ..NetworkConfig::default()
        };

        peer_config.subnets.enable_subnet(Subnet::Attestation(0))?;
        peer_config.socket_address = Ipv4Addr::new(192, 168, 1, 100).into(); // Non-localhost IP
        peer_config.socket_port = 9001; // Different port
        peer_config.disable_discovery = true;

        let peer_discovery = Discovery::new(peer_key, &peer_config).await.unwrap();
        let peer_enr = peer_discovery.local_enr().clone();

        // Add peer to discv5
        discovery.discv5.add_enr(peer_enr.clone()).unwrap();

        // Discover peers on subnet 0
        discovery.discover_peers(0, Some(1));

        // Mock the query result to bypass async polling
        discovery.discovery_queries.clear(); // Remove real query
        let query_result = QueryResult {
            query_type: QueryType::FindSubnetPeers(vec![Subnet::Attestation(0)]),
            result: Ok(vec![peer_enr.clone()]),
        };
        discovery
            .discovery_queries
            .push(Box::pin(async move { query_result }));

        // Poll the discovery to process the query
        let mut cx = Context::from_waker(futures::task::noop_waker_ref());
        if let Poll::Ready(ToSwarm::GenerateEvent(DiscoveredPeers { peers })) =
            discovery.poll(&mut cx)
        {
            assert_eq!(peers.len(), 1);
            assert!(peers.contains_key(&peer_enr));
        } else {
            panic!("Expected peers to be discovered");
        }
        Ok(())
    }

    #[tokio::test]
    async fn test_invalid_subnet_update() {
        let key = Keypair::generate_secp256k1();
        let config = NetworkConfig {
            disable_discovery: true,
            ..NetworkConfig::default()
        };
        let mut discovery = Discovery::new(key, &config).await.unwrap();

        // Attempt to update with invalid subnet ID (64)
        let result = discovery.update_attestation_subnet(64, true);
        assert!(result.is_err());
        assert_eq!(
            result.unwrap_err(),
            "Subnet ID 64 exceeds bitfield length 64"
        );
    }
}<|MERGE_RESOLUTION|>--- conflicted
+++ resolved
@@ -27,11 +27,8 @@
 
 use crate::{
     config::NetworkConfig,
-<<<<<<< HEAD
     subnet::{ATTESTATION_BITFIELD_ENR_KEY, Subnet, Subnets, subnet_predicate},
-=======
     eth2::{ENR_ETH2_KEY, ENRForkID},
->>>>>>> fc9306b8
 };
 
 #[derive(Debug)]
@@ -69,12 +66,11 @@
 }
 
 impl Discovery {
-<<<<<<< HEAD
     pub async fn new(
         local_key: libp2p::identity::Keypair,
         config: &NetworkConfig,
     ) -> anyhow::Result<Self> {
-        let enr_key = convert_to_enr(local_key)
+        let enr_local = convert_to_enr(local_key)
             .map_err(|e| anyhow::anyhow!("Failed to convert key: {:?}", e))?;
         let mut enr_builder = Enr::builder();
         // Need this test block to pass port and socket for test purpose
@@ -86,17 +82,11 @@
         if let Some(attestation_bytes) = config.subnets.attestation_bytes() {
             enr_builder.add_value::<Bytes>(ATTESTATION_BITFIELD_ENR_KEY, &attestation_bytes);
         }
-        let enr = enr_builder
-            .build(&enr_key)
-            .map_err(|e| anyhow::anyhow!("Failed to build ENR: {:?}", e))?;
-=======
-    pub async fn new(local_key: Keypair, config: &NetworkConfig) -> anyhow::Result<Self> {
-        let enr_local = convert_to_enr(local_key)?;
+
         let enr = Enr::builder()
             .add_value(ENR_ETH2_KEY, &ENRForkID::pectra())
             .build(&enr_local)
             .map_err(|e| anyhow::anyhow!("Failed to build ENR: {}", e))?;
->>>>>>> fc9306b8
         let node_local_id = enr.node_id();
 
         let mut discv5 = Discv5::new(enr.clone(), enr_key, config.discv5_config.clone())
