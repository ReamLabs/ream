pub mod config;
pub mod discovery;
<<<<<<< HEAD
pub mod subnet;
=======
pub mod eth2;
>>>>>>> fc9306b8
<|MERGE_RESOLUTION|>--- conflicted
+++ resolved
@@ -1,7 +1,4 @@
 pub mod config;
 pub mod discovery;
-<<<<<<< HEAD
 pub mod subnet;
-=======
-pub mod eth2;
->>>>>>> fc9306b8
+pub mod eth2;