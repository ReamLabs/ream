use std::{
    cmp::{max, min},
    collections::HashSet,
    ops::Deref,
    sync::Arc,
};

use alloy_primitives::{aliases::B32, Address, B256};
use anyhow::{anyhow, bail, ensure};
use ethereum_hashing::{hash, hash_fixed};
use itertools::Itertools;
use kzg::eth::c_bindings::KZGCommitment;
use ream_bls::{AggregatePubKey, BlsSignature, PubKey};
use serde::{Deserialize, Serialize};
use ssz_derive::{Decode, Encode};
use ssz_types::{
    typenum::{U1099511627776, U16777216, U2048, U4, U65536, U8192},
    BitVector, FixedVector, VariableList,
};
use tree_hash::TreeHash;
use tree_hash_derive::TreeHash;

use super::{
    beacon_block::{BeaconBlock, SignedBeaconBlock},
    beacon_block_body::BeaconBlockBody,
    execution_payload::ExecutionPayload,
    execution_payload_header::ExecutionPayloadHeader,
};
use crate::{
    attestation::Attestation,
    attestation_data::AttestationData,
    attester_slashing::AttesterSlashing,
    beacon_block_header::BeaconBlockHeader,
    bls_to_execution_change::SignedBLSToExecutionChange,
    checkpoint::Checkpoint,
    deposit::Deposit,
    deposit_message::DepositMessage,
    eth_1_data::Eth1Data,
    fork::Fork,
    fork_choice::helpers::constants::{
        BASE_REWARD_FACTOR, BLS_WITHDRAWAL_PREFIX, CAPELLA_FORK_VERSION, CHURN_LIMIT_QUOTIENT,
        DEPOSIT_CONTRACT_TREE_DEPTH, DOMAIN_BEACON_ATTESTER, DOMAIN_BEACON_PROPOSER,
        DOMAIN_BLS_TO_EXECUTION_CHANGE, DOMAIN_DEPOSIT, DOMAIN_RANDAO, DOMAIN_SYNC_COMMITTEE,
        DOMAIN_VOLUNTARY_EXIT, EFFECTIVE_BALANCE_INCREMENT, EJECTION_BALANCE,
        EPOCHS_PER_ETH1_VOTING_PERIOD, EPOCHS_PER_HISTORICAL_VECTOR, EPOCHS_PER_SLASHINGS_VECTOR,
        EPOCHS_PER_SYNC_COMMITTEE_PERIOD, ETH1_ADDRESS_WITHDRAWAL_PREFIX, FAR_FUTURE_EPOCH,
        G2_POINT_AT_INFINITY, GENESIS_EPOCH, GENESIS_SLOT, HYSTERESIS_DOWNWARD_MULTIPLIER,
        HYSTERESIS_QUOTIENT, HYSTERESIS_UPWARD_MULTIPLIER, INACTIVITY_PENALTY_QUOTIENT_ALTAIR,
        INACTIVITY_SCORE_BIAS, INACTIVITY_SCORE_RECOVERY_RATE, JUSTIFICATION_BITS_LENGTH,
        MAX_COMMITTEES_PER_SLOT, MAX_DEPOSITS, MAX_EFFECTIVE_BALANCE,
        MAX_PER_EPOCH_ACTIVATION_CHURN_LIMIT, MAX_RANDOM_BYTE,
        MAX_VALIDATORS_PER_WITHDRAWALS_SWEEP, MAX_WITHDRAWALS_PER_PAYLOAD,
        MIN_ATTESTATION_INCLUSION_DELAY, MIN_EPOCHS_TO_INACTIVITY_PENALTY,
        MIN_GENESIS_ACTIVE_VALIDATOR_COUNT, MIN_GENESIS_TIME, MIN_PER_EPOCH_CHURN_LIMIT,
        MIN_SEED_LOOKAHEAD, MIN_SLASHING_PENALTY_QUOTIENT, MIN_VALIDATOR_WITHDRAWABILITY_DELAY,
        PARTICIPATION_FLAG_WEIGHTS, PROPORTIONAL_SLASHING_MULTIPLIER_BELLATRIX,
        PROPOSER_REWARD_QUOTIENT, PROPOSER_WEIGHT, SECONDS_PER_SLOT, SHARD_COMMITTEE_PERIOD,
        SLOTS_PER_EPOCH, SLOTS_PER_HISTORICAL_ROOT, SYNC_COMMITTEE_SIZE, SYNC_REWARD_WEIGHT,
        TARGET_COMMITTEE_SIZE, TIMELY_HEAD_FLAG_INDEX, TIMELY_SOURCE_FLAG_INDEX,
        TIMELY_TARGET_FLAG_INDEX, WEIGHT_DENOMINATOR, WHISTLEBLOWER_REWARD_QUOTIENT,
    },
    helpers::xor,
    historical_summary::HistoricalSummary,
    indexed_attestation::IndexedAttestation,
    kzg_commitment::VERSIONED_HASH_VERSION_KZG,
    misc::{
        compute_activation_exit_epoch, compute_committee, compute_domain, compute_epoch_at_slot,
        compute_shuffled_index, compute_signing_root, compute_start_slot_at_epoch,
        is_sorted_and_unique,
    },
    predicates::is_slashable_attestation_data,
    proposer_slashing::ProposerSlashing,
    sync_aggregate::SyncAggregate,
    sync_committee::SyncCommittee,
    validator::Validator,
    voluntary_exit::SignedVoluntaryExit,
    withdrawal::Withdrawal,
};

pub const DST: &[u8] = b"BLS_SIG_BLS12381G2_XMD:SHA-256_SSWU_RO_POP_";

#[derive(Debug, PartialEq, Clone, Serialize, Deserialize, Encode, Decode, TreeHash)]
pub struct BeaconState {
    // Versioning
    pub genesis_time: u64,
    pub genesis_validators_root: B256,
    pub slot: u64,
    pub fork: Fork,

    // History
    pub latest_block_header: BeaconBlockHeader,
    pub block_roots: FixedVector<B256, U8192>,
    pub state_roots: FixedVector<B256, U8192>,
    /// Frozen in Capella, replaced by historical_summaries
    pub historical_roots: VariableList<B256, U16777216>,

    // Eth1
    pub eth1_data: Eth1Data,
    pub eth1_data_votes: VariableList<Eth1Data, U2048>,
    pub eth1_deposit_index: u64,

    // Registry
    pub validators: VariableList<Validator, U1099511627776>,
    #[serde(deserialize_with = "ssz_types::serde_utils::quoted_u64_var_list::deserialize")]
    pub balances: VariableList<u64, U1099511627776>,

    // Randomness
    pub randao_mixes: FixedVector<B256, U65536>,

    // Slashings
    #[serde(deserialize_with = "ssz_types::serde_utils::quoted_u64_fixed_vec::deserialize")]
    pub slashings: FixedVector<u64, U8192>,

    // Participation
    pub previous_epoch_participation: VariableList<u8, U1099511627776>,
    pub current_epoch_participation: VariableList<u8, U1099511627776>,

    // Finality
    pub justification_bits: BitVector<U4>,
    pub previous_justified_checkpoint: Checkpoint,
    pub current_justified_checkpoint: Checkpoint,
    pub finalized_checkpoint: Checkpoint,

    // Inactivity
    #[serde(deserialize_with = "ssz_types::serde_utils::quoted_u64_var_list::deserialize")]
    pub inactivity_scores: VariableList<u64, U1099511627776>,

    // Sync
    pub current_sync_committee: Arc<SyncCommittee>,
    pub next_sync_committee: Arc<SyncCommittee>,

    // Execution
    pub latest_execution_payload_header: ExecutionPayloadHeader,

    // Withdrawals
    pub next_withdrawal_index: u64,
    pub next_withdrawal_validator_index: u64,

    // Deep history valid from Capella onwards.
    pub historical_summaries: VariableList<HistoricalSummary, U16777216>,
}

impl BeaconState {
    /// Return the current epoch.
    pub fn get_current_epoch(&self) -> u64 {
        compute_epoch_at_slot(self.slot)
    }

    /// Return the previous epoch (unless the current epoch is ``GENESIS_EPOCH``).
    pub fn get_previous_epoch(&self) -> u64 {
        let current_epoch = self.get_current_epoch();
        if current_epoch == GENESIS_EPOCH {
            GENESIS_EPOCH
        } else {
            current_epoch - 1
        }
    }

    /// Return the block root at the start of a recent ``epoch``.
    pub fn get_block_root(&self, epoch: u64) -> anyhow::Result<B256> {
        self.get_block_root_at_slot(compute_start_slot_at_epoch(epoch))
    }

    /// Return the block root at a recent ``slot``.
    pub fn get_block_root_at_slot(&self, slot: u64) -> anyhow::Result<B256> {
        ensure!(
            slot < self.slot && self.slot <= slot + SLOTS_PER_HISTORICAL_ROOT,
            "slot given was outside of block_roots range"
        );
        Ok(self.block_roots[(slot % SLOTS_PER_HISTORICAL_ROOT) as usize])
    }

    /// Return the randao mix at a recent ``epoch``.
    pub fn get_randao_mix(&self, epoch: u64) -> B256 {
        self.randao_mixes[(epoch % EPOCHS_PER_HISTORICAL_VECTOR) as usize]
    }

    /// Return the sequence of active validator indices at ``epoch``.
    pub fn get_active_validator_indices(&self, epoch: u64) -> Vec<u64> {
        self.validators
            .iter()
            .enumerate()
            .filter_map(|(i, v)| {
                if v.is_active_validator(epoch) {
                    Some(i as u64)
                } else {
                    None
                }
            })
            .collect()
    }

    /// Return the validator churn limit for the current epoch.
    pub fn get_validator_churn_limit(&self) -> u64 {
        let active_validator_indices = self.get_active_validator_indices(self.get_current_epoch());
        max(
            MIN_PER_EPOCH_CHURN_LIMIT,
            active_validator_indices.len() as u64 / CHURN_LIMIT_QUOTIENT,
        )
    }

    /// Return the seed at ``epoch``.
    pub fn get_seed(&self, epoch: u64, domain_type: B32) -> B256 {
        let mix =
            self.get_randao_mix(epoch + EPOCHS_PER_HISTORICAL_VECTOR - MIN_SEED_LOOKAHEAD - 1);
        let epoch_with_index =
            [domain_type.as_slice(), &epoch.to_le_bytes(), mix.as_slice()].concat();
        B256::from(hash_fixed(&epoch_with_index))
    }

    /// Return the number of committees in each slot for the given ``epoch``.
    pub fn get_committee_count_per_slot(&self, epoch: u64) -> u64 {
        (self.get_active_validator_indices(epoch).len() as u64
            / SLOTS_PER_EPOCH
            / TARGET_COMMITTEE_SIZE)
            .clamp(1, MAX_COMMITTEES_PER_SLOT)
    }

    /// Return from ``indices`` a random index sampled by effective balance
    pub fn compute_proposer_index(&self, indices: &[u64], seed: B256) -> anyhow::Result<u64> {
        ensure!(!indices.is_empty(), "Index must be less than index_count");

        let mut i: usize = 0;
        let total = indices.len();

        loop {
            let candidate_index = indices[compute_shuffled_index(i % total, total, seed)?];

            let seed_with_index = [seed.as_slice(), &(i / 32).to_le_bytes()].concat();
            let hash = hash(&seed_with_index);
            let random_byte = hash[i % 32];

            let effective_balance = self.validators[candidate_index as usize].effective_balance;

            if (effective_balance * MAX_RANDOM_BYTE) >= (MAX_EFFECTIVE_BALANCE * random_byte as u64)
            {
                return Ok(candidate_index);
            }

            i += 1;
        }
    }

    /// Return the beacon proposer index at the current slot.
    pub fn get_beacon_proposer_index(&self) -> anyhow::Result<u64> {
        let epoch = self.get_current_epoch();
        let seed = B256::from(hash_fixed(
            &[
                self.get_seed(epoch, DOMAIN_BEACON_PROPOSER).as_slice(),
                &self.slot.to_le_bytes(),
            ]
            .concat(),
        ));
        let indices = self.get_active_validator_indices(epoch);
        self.compute_proposer_index(&indices, seed)
    }

    /// Return the combined effective balance of the ``indices``.
    /// ``EFFECTIVE_BALANCE_INCREMENT`` Gwei minimum to avoid divisions by zero.
    /// Math safe up to ~10B ETH, after which this overflows uint64.
    pub fn get_total_balance(&self, indices: HashSet<u64>) -> u64 {
        max(
            EFFECTIVE_BALANCE_INCREMENT,
            indices
                .iter()
                .map(|index| self.validators[*index as usize].effective_balance)
                .sum(),
        )
    }

    /// Return the combined effective balance of the active validators.
    /// Note: ``get_total_balance`` returns ``EFFECTIVE_BALANCE_INCREMENT`` Gwei minimum to avoid
    /// divisions by zero.
    pub fn get_total_active_balance(&self) -> u64 {
        self.get_total_balance(
            self.get_active_validator_indices(self.get_current_epoch())
                .into_iter()
                .collect::<HashSet<_>>(),
        )
    }

    /// Return the signature domain (fork version concatenated with domain type) of a message.
    pub fn get_domain(&self, domain_type: B32, epoch: Option<u64>) -> B256 {
        let epoch = match epoch {
            Some(epoch) => epoch,
            None => self.get_current_epoch(),
        };
        let fork_version = if epoch < self.fork.epoch {
            self.fork.previous_version
        } else {
            self.fork.current_version
        };
        compute_domain(
            domain_type,
            Some(fork_version),
            Some(self.genesis_validators_root),
        )
    }

    /// Return the beacon committee at ``slot`` for ``index``.
    pub fn get_beacon_committee(&self, slot: u64, index: u64) -> anyhow::Result<Vec<u64>> {
        let epoch = compute_epoch_at_slot(slot);
        let committees_per_slot = self.get_committee_count_per_slot(epoch);
        compute_committee(
            &self.get_active_validator_indices(epoch),
            self.get_seed(epoch, DOMAIN_BEACON_ATTESTER),
            (slot % SLOTS_PER_EPOCH) * committees_per_slot + index,
            committees_per_slot * SLOTS_PER_EPOCH,
        )
    }

    /// Check if ``indexed_attestation`` is not empty, has sorted and unique indices and has a valid
    /// aggregate signature.
    pub fn is_valid_indexed_attestation(&self, indexed_attestation: &IndexedAttestation) -> bool {
        let indices: Vec<usize> = indexed_attestation
            .attesting_indices
            .iter()
            .map(|&i| i as usize)
            .collect();

        // Verify indices are sorted and unique
        if indices.is_empty() || !is_sorted_and_unique(&indices) {
            return false;
        }

        let domain = self.get_domain(
            DOMAIN_BEACON_ATTESTER,
            Some(indexed_attestation.data.target.epoch),
        );
        let signing_root: alloy_primitives::FixedBytes<32> =
            compute_signing_root(&indexed_attestation.data, domain);

        indexed_attestation.signature.fast_aggregate_verify(
            indices
                .iter()
                .filter_map(|&i| self.validators.get(i).map(|v| &v.pubkey))
                .collect::<Vec<_>>(),
            signing_root.as_ref(),
        )
    }

    /// Return the set of attesting indices corresponding to ``data`` and ``bits``.
    pub fn get_attesting_indices(&self, attestation: &Attestation) -> anyhow::Result<Vec<u64>> {
        let committee = self.get_beacon_committee(attestation.data.slot, attestation.data.index)?;
        let indices: Vec<u64> = committee
            .into_iter()
            .enumerate()
            .filter_map(|(i, index)| {
                attestation
                    .aggregation_bits
                    .get(i)
                    .ok()
                    .filter(|&bit| bit)
                    .map(|_| index)
            })
            .unique()
            .collect();
        Ok(indices)
    }

    /// Return the indexed attestation corresponding to ``attestation``.
    pub fn get_indexed_attestation(
        &self,
        attestation: &Attestation,
    ) -> anyhow::Result<IndexedAttestation> {
        let mut attesting_indices = self.get_attesting_indices(attestation)?;
        attesting_indices.sort();
        Ok(IndexedAttestation {
            attesting_indices: attesting_indices.into(),
            data: attestation.data.clone(),
            signature: attestation.signature.clone(),
        })
    }

    /// Increase the validator balance at index ``index`` by ``delta``.
    pub fn increase_balance(&mut self, index: u64, delta: u64) {
        if let Some(balance) = self.balances.get_mut(index as usize) {
            *balance += delta;
        }
    }

    /// Decrease the validator balance at index ``index`` by ``delta`` with underflow protection.
    pub fn decrease_balance(&mut self, index: u64, delta: u64) {
        if let Some(balance) = self.balances.get_mut(index as usize) {
            *balance = balance.saturating_sub(delta);
        }
    }

    /// Initiate if validator already initiated exit.
    pub fn initiate_validator_exit(&mut self, index: u64) {
        if index as usize >= self.validators.len() {
            return;
        }
        if self
            .validators
            .get(index as usize)
            .expect("Can't find index in validators")
            .exit_epoch
            != FAR_FUTURE_EPOCH
        {
            return;
        }

        let mut exit_epochs: Vec<u64> = self
            .validators
            .iter()
            .filter_map(|v| {
                if v.exit_epoch != FAR_FUTURE_EPOCH {
                    Some(v.exit_epoch)
                } else {
                    None
                }
            })
            .collect();

        exit_epochs.push(compute_activation_exit_epoch(self.get_current_epoch()));
        let mut exit_queue_epoch = *exit_epochs.iter().max().unwrap_or(&0);

        let exit_queue_churn = self
            .validators
            .iter()
            .filter(|v| v.exit_epoch == exit_queue_epoch)
            .count();

        if exit_queue_churn >= self.get_validator_churn_limit() as usize {
            exit_queue_epoch += 1;
        }

        // Set validator exit epoch and withdrawable epoch
        if let Some(validator) = self.validators.get_mut(index as usize) {
            validator.exit_epoch = exit_queue_epoch;
            validator.withdrawable_epoch =
                validator.exit_epoch + MIN_VALIDATOR_WITHDRAWABILITY_DELAY;
        }
    }

    /// Slash the validator with index ``slashed_index``
    pub fn slash_validator(
        &mut self,
        slashed_index: u64,
        whistleblower_index: Option<u64>,
    ) -> anyhow::Result<()> {
        let epoch = self.get_current_epoch();

        // Initiate validator exit
        self.initiate_validator_exit(slashed_index);

        let validator_effective_balance =
            if let Some(validator) = self.validators.get_mut(slashed_index as usize) {
                validator.slashed = true;
                validator.withdrawable_epoch = std::cmp::max(
                    validator.withdrawable_epoch,
                    epoch + EPOCHS_PER_SLASHINGS_VECTOR,
                );
                validator.effective_balance
            } else {
                bail!("Validator at index {slashed_index} not found")
            };
        // Add slashed effective balance to the slashings vector
        self.slashings[(epoch % EPOCHS_PER_SLASHINGS_VECTOR) as usize] +=
            validator_effective_balance;
        // Decrease validator balance
        self.decrease_balance(
            slashed_index,
            validator_effective_balance / MIN_SLASHING_PENALTY_QUOTIENT,
        );

        // Apply proposer and whistleblower rewards
        let proposer_index = self.get_beacon_proposer_index()?;
        let whistleblower_index = whistleblower_index.unwrap_or(proposer_index);

        let whistleblower_reward = validator_effective_balance / WHISTLEBLOWER_REWARD_QUOTIENT;
        let proposer_reward = whistleblower_reward * PROPOSER_WEIGHT / WEIGHT_DENOMINATOR;
        self.increase_balance(proposer_index, proposer_reward);
        self.increase_balance(whistleblower_index, whistleblower_reward - proposer_reward);

        Ok(())
    }
    pub fn is_valid_genesis_state(&self) -> bool {
        if self.genesis_time < MIN_GENESIS_TIME {
            return false;
        }
        if self.get_active_validator_indices(GENESIS_EPOCH).len()
            < MIN_GENESIS_ACTIVE_VALIDATOR_COUNT as usize
        {
            return false;
        }
        true
    }

    pub fn add_flag(flags: u8, flag_index: u8) -> u8 {
        let flag = 1 << flag_index;
        flags | flag
    }

    pub fn has_flag(flags: u8, flag_index: u8) -> bool {
        let flag = 1 << flag_index;
        flags & flag == flag
    }

    pub fn get_unslashed_participating_indices(
        &self,
        flag_index: u8,
        epoch: u64,
    ) -> anyhow::Result<HashSet<u64>> {
        ensure!(
            epoch == self.get_previous_epoch() || epoch == self.get_current_epoch(),
            "Epoch must be either the previous or current epoch"
        );
        let epoch_participation = if epoch == self.get_current_epoch() {
            &self.current_epoch_participation
        } else {
            &self.previous_epoch_participation
        };
        let active_validator_indices = self.get_active_validator_indices(epoch);
        let mut participating_indices = vec![];
        for i in active_validator_indices {
            if Self::has_flag(epoch_participation[i as usize], flag_index) {
                participating_indices.push(i);
            }
        }
        let filtered_indices: HashSet<u64> = participating_indices
            .into_iter()
            .filter(|&index| self.validators[index as usize].slashed)
            .collect();
        Ok(filtered_indices)
    }

    pub fn process_inactivity_updates(&mut self) -> anyhow::Result<()> {
        // Skip the genesis epoch as score updates are based on the previous epoch participation
        if self.get_current_epoch() == GENESIS_EPOCH {
            return Ok(());
        }
        for index in self.get_eligible_validator_indices()? {
            // Increase the inactivity score of inactive validators
            if self
                .get_unslashed_participating_indices(
                    TIMELY_TARGET_FLAG_INDEX,
                    self.get_previous_epoch(),
                )?
                .contains(&index)
            {
                self.inactivity_scores[index as usize] -=
                    min(1, self.inactivity_scores[index as usize])
            } else {
                self.inactivity_scores[index as usize] += INACTIVITY_SCORE_BIAS
            }

            // Decrease the inactivity score of all eligible validators during a leak-free epoch
            if !self.is_in_inactivity_leak() {
                self.inactivity_scores[index as usize] -= min(
                    INACTIVITY_SCORE_RECOVERY_RATE,
                    self.inactivity_scores[index as usize],
                )
            }
        }
        Ok(())
    }

    pub fn get_base_reward_per_increment(&self) -> u64 {
        EFFECTIVE_BALANCE_INCREMENT * BASE_REWARD_FACTOR
            / (self.get_total_active_balance() as f64).sqrt() as u64
    }

    /// Return the base reward for the validator defined by ``index`` with respect to the current
    /// ``state``.
    pub fn get_base_reward(&self, index: u64) -> u64 {
        let increments =
            self.validators[index as usize].effective_balance / EFFECTIVE_BALANCE_INCREMENT;
        increments * self.get_base_reward_per_increment()
    }

    pub fn get_proposer_reward(&self, attesting_index: u64) -> u64 {
        self.get_base_reward(attesting_index) / PROPOSER_REWARD_QUOTIENT
    }

    pub fn get_finality_delay(&self) -> u64 {
        self.get_previous_epoch() - self.finalized_checkpoint.epoch
    }

    pub fn is_in_inactivity_leak(&self) -> bool {
        self.get_finality_delay() > MIN_EPOCHS_TO_INACTIVITY_PENALTY
    }

    pub fn get_eligible_validator_indices(&self) -> anyhow::Result<Vec<u64>> {
        let previous_epoch = self.get_previous_epoch();
        let mut validator_indices = vec![];
        for (index, v) in self.validators.iter().enumerate() {
            if v.is_active_validator(previous_epoch)
                || v.slashed && previous_epoch + 1 < v.withdrawable_epoch
            {
                validator_indices.push(index as u64)
            }
        }
        Ok(validator_indices)
    }

    pub fn get_index_for_new_validator(&self) -> u64 {
        self.validators.len() as u64
    }

    /// Return the flag indices that are satisfied by an attestation.
    pub fn get_attestation_participation_flag_indices(
        &self,
        data: &AttestationData,
        inclusion_delay: u64,
    ) -> anyhow::Result<Vec<u8>> {
        let justified_checkpoint = if data.target.epoch == self.get_current_epoch() {
            self.current_justified_checkpoint
        } else {
            self.previous_justified_checkpoint
        };
        let is_matching_source = data.source == justified_checkpoint;
        let is_matching_target =
            is_matching_source && data.target.root == self.get_block_root(data.target.epoch)?;
        let is_matching_head = is_matching_target
            && data.beacon_block_root == self.get_block_root_at_slot(data.slot)?;
        ensure!(is_matching_source);

        let mut participation_flag_indices = vec![];

        if is_matching_source && inclusion_delay <= (SLOTS_PER_EPOCH as f64).sqrt() as u64 {
            participation_flag_indices.push(TIMELY_SOURCE_FLAG_INDEX);
        }
        if is_matching_target {
            participation_flag_indices.push(TIMELY_TARGET_FLAG_INDEX);
        }
        if is_matching_head && inclusion_delay == MIN_ATTESTATION_INCLUSION_DELAY {
            participation_flag_indices.push(TIMELY_HEAD_FLAG_INDEX);
        }

        Ok(participation_flag_indices)
    }

    pub fn get_inactivity_penalty_deltas(&self) -> anyhow::Result<(Vec<u64>, Vec<u64>)> {
        let rewards = vec![0; self.validators.len()];
        let mut penalties = vec![0; self.validators.len()];
        let previous_epoch = self.get_previous_epoch();
        let matching_target_indices =
            self.get_unslashed_participating_indices(TIMELY_TARGET_FLAG_INDEX, previous_epoch)?;
        for index in self.get_eligible_validator_indices()? {
            if !matching_target_indices.contains(&index) {
                let penalty_numerator = self.validators[index as usize].effective_balance
                    * self.inactivity_scores[index as usize];
                let penalty_denominator =
                    INACTIVITY_SCORE_BIAS * INACTIVITY_PENALTY_QUOTIENT_ALTAIR;
                penalties[index as usize] += penalty_numerator / penalty_denominator
            }
        }
        Ok((rewards, penalties))
    }

    pub fn process_block_header(&mut self, block: &BeaconBlock) -> anyhow::Result<()> {
        // Verify that the slots match
        ensure!(
            self.slot == block.slot,
            "State slot must be equal to block slot"
        );
        // Verify that the block is newer than latest block header
        ensure!(
            block.slot > self.latest_block_header.slot,
            "Block slot must be greater than latest block header slot of state"
        );
        // Verify that proposer index is the correct index
        ensure!(
            block.proposer_index == self.get_beacon_proposer_index()?,
            "Block proposer index must be equal to beacon proposer index"
        );
        // Verify that the parent matches
        ensure!(
            block.parent_root == self.latest_block_header.tree_hash_root(),
            "Block Parent Root must be equal root of latest block header"
        );

        // Cache current block as the new latest block
        self.latest_block_header = BeaconBlockHeader {
            slot: block.slot,
            proposer_index: block.proposer_index,
            parent_root: block.parent_root,
            state_root: B256::default(), // Overwritten in the next process_slot call
            body_root: block.body.tree_hash_root(),
        };

        // Verify proposer is not slashed
        let proposer = &self.validators[block.proposer_index as usize];
        ensure!(!proposer.slashed, "Block proposer must not be slashed");

        Ok(())
    }

    pub fn get_expected_withdrawals(&self) -> Vec<Withdrawal> {
        let epoch = self.get_current_epoch();
        let mut withdrawal_index = self.next_withdrawal_index;
        let mut validator_index = self.next_withdrawal_validator_index;
        let mut withdrawals: Vec<Withdrawal> = vec![];
        let bound = min(self.validators.len(), MAX_VALIDATORS_PER_WITHDRAWALS_SWEEP);
        for _ in 0..bound {
            let validator = &self.validators[validator_index as usize];
            let balance = self.balances[validator_index as usize];
            if validator.is_fully_withdrawable_validator(balance, epoch) {
                withdrawals.push(Withdrawal {
                    index: withdrawal_index,
                    validator_index,
                    address: Address::from_slice(&validator.withdrawal_credentials[12..]),
                    amount: balance,
                });
                withdrawal_index += 1
            } else if validator.is_partially_withdrawable_validator(balance) {
                withdrawals.push(Withdrawal {
                    index: withdrawal_index,
                    validator_index,
                    address: Address::from_slice(&validator.withdrawal_credentials[12..]),
                    amount: balance - MAX_EFFECTIVE_BALANCE,
                });
                withdrawal_index += 1
            }
            if withdrawals.len() == MAX_WITHDRAWALS_PER_PAYLOAD as usize {
                break;
            }
            validator_index = (validator_index + 1) % self.validators.len() as u64
        }
        withdrawals
    }

    pub fn process_withdrawals(&mut self, payload: &ExecutionPayload) -> anyhow::Result<()> {
        let expected_withdrawals = self.get_expected_withdrawals();
        ensure!(
            payload.withdrawals.deref() == expected_withdrawals,
            "Can't compare"
        );

        for withdrawal in &expected_withdrawals {
            self.decrease_balance(withdrawal.validator_index, withdrawal.amount);
        }

        // Update the next withdrawal index if this block contained withdrawals
        if !expected_withdrawals.is_empty() {
            let latest_withdrawal = &expected_withdrawals[expected_withdrawals.len() - 1];
            self.next_withdrawal_index = latest_withdrawal.index + 1
        }

        // Update the next validator index to start the next withdrawal sweep
        if expected_withdrawals.len() == MAX_WITHDRAWALS_PER_PAYLOAD as usize {
            // Next sweep starts after the latest withdrawal's validator index
            let next_validator_index = expected_withdrawals[expected_withdrawals.len() - 1]
                .validator_index
                + 1 % self.validators.len() as u64;
            self.next_withdrawal_validator_index = next_validator_index
        } else {
            // Advance sweep by the max length of the sweep if there was not a full set of
            // withdrawals
            let next_index =
                self.next_withdrawal_validator_index + MAX_VALIDATORS_PER_WITHDRAWALS_SWEEP as u64;
            let next_validator_index = next_index % self.validators.len() as u64;
            self.next_withdrawal_validator_index = next_validator_index
        }

        Ok(())
    }

    pub fn add_validator_to_registry(
        &mut self,
        pubkey: PubKey,
        withdrawal_credentials: B256,
        amount: u64,
    ) -> anyhow::Result<()> {
        self.validators
            .push(get_validator_from_deposit(
                pubkey,
                withdrawal_credentials,
                amount,
            ))
            .map_err(|err| anyhow!("Couldn't push to validators {:?}", err))?;
        self.balances
            .push(amount)
            .map_err(|err| anyhow!("Couldn't push to balances {:?}", err))?;
        self.previous_epoch_participation
            .push(0)
            .map_err(|err| anyhow!("Couldn't push to previous_epoch_participation {:?}", err))?;
        self.current_epoch_participation
            .push(0)
            .map_err(|err| anyhow!("Couldn't push to current_epoch_participation {:?}", err))?;
        self.inactivity_scores
            .push(0)
            .map_err(|err| anyhow!("Couldn't push to inactivity_scores {:?}", err))?;
        Ok(())
    }

    pub fn apply_deposit(
        &mut self,
        pubkey: PubKey,
        withdrawal_credentials: B256,
        amount: u64,
        signature: BlsSignature,
    ) -> anyhow::Result<()> {
        let mut validator_pubkeys = vec![];
        for validator in &self.validators {
            validator_pubkeys.push(validator.pubkey.clone());
        }
        if !validator_pubkeys.contains(&pubkey) {
            // Verify the deposit signature (proof of possession) which is not checked by the
            // deposit contract
            let deposit_message = DepositMessage {
                pubkey: pubkey.clone(),
                withdrawal_credentials,
                amount,
            };
            let domain = compute_domain(DOMAIN_DEPOSIT, None, None); // # Fork-agnostic domain since deposits are valid across forks
            let signing_root = compute_signing_root(deposit_message, domain);
<<<<<<< HEAD

            if signature.verify(&pubkey, signing_root.as_ref()) {
=======
            let sig = blst::min_pk::Signature::from_bytes(&signature.signature)
                .map_err(|err| anyhow!("Failed to convert signiture type {err:?}"))?;
            let public_key = match PublicKey::from_bytes(&pubkey.inner) {
                Ok(pk) => pk,
                Err(_) => return Ok(()), // Skip deposits with invalid public keys
            };
            let verification_result =
                sig.verify(true, signing_root.as_ref(), DST, &[], &public_key, false);
            if verification_result == blst::BLST_ERROR::BLST_SUCCESS {
>>>>>>> f349726c
                self.add_validator_to_registry(pubkey, withdrawal_credentials, amount)?;
            }
        } else {
            // Increase balance by deposit amount
            let index = validator_pubkeys
                .iter()
                .position(|r| *r == pubkey)
                .ok_or(anyhow!("Can't find pubkey in validator_pubkeys"))?;
            self.increase_balance(index as u64, amount);
        }
        Ok(())
    }

    pub fn process_deposit(&mut self, deposit: &Deposit) -> anyhow::Result<()> {
        // Verify the Merkle branch
        ensure!(is_valid_merkle_branch(
            deposit.data.tree_hash_root(),
            &deposit.proof,
            DEPOSIT_CONTRACT_TREE_DEPTH + 1, // Add 1 for the List length mix-in
            self.eth1_deposit_index,
            self.eth1_data.deposit_root,
        ));

        // Deposits must be processed in order
        self.eth1_deposit_index += 1;

        self.apply_deposit(
            deposit.data.pubkey.clone(),
            deposit.data.withdrawal_credentials,
            deposit.data.amount,
            deposit.data.signature.clone(),
        )
    }

    pub fn process_bls_to_execution_change(
        &mut self,
        signed_address_change: &SignedBLSToExecutionChange,
    ) -> anyhow::Result<()> {
        let address_change = &signed_address_change.message;

        ensure!(address_change.validator_index < self.validators.len() as u64);

        let validator: &Validator = &self.validators[address_change.validator_index as usize];

        ensure!(&validator.withdrawal_credentials[..1] == BLS_WITHDRAWAL_PREFIX);
        ensure!(
            validator.withdrawal_credentials[1..]
                == hash(&address_change.from_bls_pubkey.inner)[1..]
        );

        // Fork-agnostic domain since address changes are valid across forks
        let domain = compute_domain(
            DOMAIN_BLS_TO_EXECUTION_CHANGE,
            None,
            Some(self.genesis_validators_root),
        );

        let signing_root = compute_signing_root(address_change, domain);
<<<<<<< HEAD
=======
        let sig = blst::min_pk::Signature::from_bytes(&signed_address_change.signature.signature)
            .map_err(|err| anyhow!("Failed to convert signiture type {err:?}"))?;
        let public_key = PublicKey::from_bytes(&address_change.from_bls_pubkey.inner)
            .map_err(|err| anyhow!("Failed to convert pubkey type {err:?}"))?;
        let verification_result =
            sig.verify(true, signing_root.as_ref(), DST, &[], &public_key, false);
>>>>>>> f349726c
        ensure!(
            signed_address_change
                .signature
                .verify(&address_change.from_bls_pubkey, signing_root.as_ref()),
            "BLS Signature verification failed!"
        );

        let withdrawal_credentials = [
            ETH1_ADDRESS_WITHDRAWAL_PREFIX.as_slice(),
            vec![0x00; 11].as_slice(),
            address_change.to_execution_address.as_slice(),
        ]
        .concat();
        self.validators[address_change.validator_index as usize].withdrawal_credentials =
            B256::from_slice(&withdrawal_credentials);

        Ok(())
    }

    pub fn compute_timestamp_at_slot(&self, slot: u64) -> u64 {
        let slots_since_genesis = slot - GENESIS_SLOT;
        self.genesis_time + slots_since_genesis * SECONDS_PER_SLOT
    }

    pub fn process_voluntary_exit(
        &mut self,
        signed_voluntary_exit: &SignedVoluntaryExit,
    ) -> anyhow::Result<()> {
        let voluntary_exit = &signed_voluntary_exit.message;
        let validator_index = voluntary_exit.validator_index as usize;

        let validator = self
            .validators
            .get(validator_index)
            .ok_or(anyhow!("Invalid validator index"))?;

        // Verify the validator is active
        ensure!(
            validator.is_active_validator(self.get_current_epoch()),
            "Validator is not active"
        );

        // Verify exit has not been initiated
        ensure!(
            validator.exit_epoch == FAR_FUTURE_EPOCH,
            "Exit has already been initiated"
        );

        // Exits must specify an epoch when they become valid; they are not valid before then
        ensure!(
            self.get_current_epoch() >= voluntary_exit.epoch,
            "Exit is not yet valid"
        );

        // Verify the validator has been active long enough
        let earlist_exit_epoch = validator
            .activation_epoch
            .checked_add(SHARD_COMMITTEE_PERIOD)
            .ok_or(anyhow!("Failed to calculate earlist exit epoch"))?;
        ensure!(
            self.get_current_epoch() >= earlist_exit_epoch,
            "Validator has not been active long enough"
        );

        // Compute signature domain
        let domain = compute_domain(
            DOMAIN_VOLUNTARY_EXIT,
            Some(CAPELLA_FORK_VERSION),
            Some(self.genesis_validators_root),
        );
        let signing_root = compute_signing_root(voluntary_exit, domain);

<<<<<<< HEAD
=======
        let sig = blst::min_pk::Signature::from_bytes(&signed_voluntary_exit.signature.signature)
            .map_err(|err| {
            anyhow!("Failed to convert signature to blst Signature type, {err:?}")
        })?;
        let public_key = PublicKey::from_bytes(&validator.pubkey.inner)
            .map_err(|err| anyhow!("Failed to convert pubkey to blst PublicKey type, {err:?}"))?;

        let verification_result =
            sig.verify(true, signing_root.as_ref(), DST, &[], &public_key, false);

>>>>>>> f349726c
        ensure!(
            signed_voluntary_exit
                .signature
                .verify(&validator.pubkey, signing_root.as_ref()),
            "BLS Signature verification failed!"
        );

        // Initiate exit
        self.initiate_validator_exit(validator_index as u64);

        Ok(())
    }

    /// Return the sync committee indices, with possible duplicates, for the next sync committee.
    pub fn get_next_sync_committee_indices(&self) -> anyhow::Result<Vec<u64>> {
        let epoch = self.get_current_epoch() + 1;
        let active_validator_indices = self.get_active_validator_indices(epoch);
        let active_validator_count = active_validator_indices.len();
        let seed = self.get_seed(epoch, DOMAIN_SYNC_COMMITTEE);
        let mut i = 0;
        let mut sync_committee_indices: Vec<u64> = vec![];
        while sync_committee_indices.len() < SYNC_COMMITTEE_SIZE as usize {
            let shuffled_index =
                compute_shuffled_index(i % active_validator_count, active_validator_count, seed)?;
            let candidate_index = active_validator_indices[shuffled_index];
            let seed_with_index = [seed.as_slice(), &(i / 32).to_le_bytes()].concat();
            let hash = hash(&seed_with_index);
            let random_byte = hash[i % 32];
            let effective_balance = self.validators[candidate_index as usize].effective_balance;
            if effective_balance * MAX_RANDOM_BYTE >= MAX_EFFECTIVE_BALANCE * random_byte as u64 {
                sync_committee_indices.push(candidate_index)
            }
            i += 1
        }

        Ok(sync_committee_indices)
    }

    pub fn process_proposer_slashing(
        &mut self,
        proposer_slashing: &ProposerSlashing,
    ) -> anyhow::Result<()> {
        let header_1 = &proposer_slashing.signed_header_1.message;
        let header_2 = &proposer_slashing.signed_header_2.message;

        // Verify header slots match
        ensure!(header_1.slot == header_2.slot, "Header slots must match");

        // Verify header proposer indices match
        ensure!(
            header_1.proposer_index == header_2.proposer_index,
            "Proposer indices must match"
        );

        // Verify the headers are different
        ensure!(header_1 != header_2, "Headers must be different");

        // Get the proposer and verify they are slashable
        let proposer_index = header_1.proposer_index;
        let proposer = self
            .validators
            .get(proposer_index as usize)
            .ok_or_else(|| anyhow::anyhow!("Invalid proposer index"))?;

        ensure!(
            proposer.is_slashable_validator(self.get_current_epoch()),
            "Proposer is not slashable"
        );

        // Verify signatures
        for signed_header in [
            &proposer_slashing.signed_header_1,
            &proposer_slashing.signed_header_2,
        ] {
            let domain = self.get_domain(
                DOMAIN_BEACON_PROPOSER,
                Some(compute_epoch_at_slot(signed_header.message.slot)),
            );

            let signing_root = compute_signing_root(&signed_header.message, domain);

<<<<<<< HEAD
=======
            let sig = blst::min_pk::Signature::from_bytes(&signed_header.signature.signature)
                .map_err(|err| anyhow!("Unable to retrieve BLS Signature from byets, {:?}", err))?;

            let public_key = PublicKey::from_bytes(&proposer.pubkey.inner)
                .map_err(|err| anyhow!("Unable to convert PublicKey, {:?}", err))?;

            let verification_result =
                sig.verify(true, signing_root.as_ref(), DST, &[], &public_key, false);

>>>>>>> f349726c
            ensure!(
                signed_header
                    .signature
                    .verify(&proposer.pubkey, signing_root.as_ref()),
                "BLS Signature verification failed!"
            );
        }

        // Slash the validator
        self.slash_validator(proposer_index, None)
    }

    pub fn process_historical_summaries_update(&mut self) -> anyhow::Result<()> {
        // Set historical block root accumulator.
        let next_epoch = self.get_current_epoch() + 1;
        if next_epoch % SLOTS_PER_HISTORICAL_ROOT / SLOTS_PER_EPOCH == 0 {
            let historical_summary = HistoricalSummary {
                block_summary_root: self.block_roots.tree_hash_root(),
                state_summary_root: self.state_roots.tree_hash_root(),
            };
            self.historical_summaries
                .push(historical_summary)
                .map_err(|err| anyhow!("Failed to push historical summory {err:?}"))?;
        }
        Ok(())
    }

    pub fn process_attester_slashing(
        &mut self,
        attester_slashing: &AttesterSlashing,
    ) -> anyhow::Result<()> {
        let attestation_1 = &attester_slashing.attestation_1;
        let attestation_2 = &attester_slashing.attestation_2;

        // Ensure the two attestations are slashable
        ensure!(
            is_slashable_attestation_data(&attestation_1.data, &attestation_2.data),
            "Attestations are not slashable"
        );

        // Validate both attestations
        ensure!(
            self.is_valid_indexed_attestation(attestation_1),
            "First attestation is invalid"
        );
        ensure!(
            self.is_valid_indexed_attestation(attestation_2),
            "Second attestation is invalid"
        );

        let current_epoch = self.get_current_epoch();
        let indices_1: HashSet<_> = attestation_1.attesting_indices.iter().cloned().collect();
        let indices_2: HashSet<_> = attestation_2.attesting_indices.iter().cloned().collect();

        let mut slashed_any = false;

        // Find common attesting indices and process slashing
        for &index in indices_1.intersection(&indices_2).sorted() {
            if self.validators[index as usize].is_slashable_validator(current_epoch) {
                self.slash_validator(index, None)?;
                slashed_any = true;
            }
        }

        ensure!(slashed_any, "No validator was slashed");
        Ok(())
    }

    pub fn process_sync_aggregate(&mut self, sync_aggregate: &SyncAggregate) -> anyhow::Result<()> {
        // Verify sync committee aggregate signature signing over the previous slot block root
        let committee_pubkeys = &self.current_sync_committee.pubkeys;
        let mut participant_pubkeys = vec![];

        for (pubkey, bit) in committee_pubkeys
            .iter()
            .zip(sync_aggregate.sync_committee_bits.iter())
        {
            if bit {
                participant_pubkeys.push(pubkey);
            }
        }

        let previous_slot = max(self.slot, 1) - 1;
        let domain = self.get_domain(
            DOMAIN_SYNC_COMMITTEE,
            Some(compute_epoch_at_slot(previous_slot)),
        );
        let signing_root =
            compute_signing_root(self.get_block_root_at_slot(previous_slot)?, domain);

        let is_valid = eth_fast_aggregate_verify(
            &participant_pubkeys,
            signing_root,
            &sync_aggregate.sync_committee_signature,
        );

        ensure!(is_valid, "Sync aggregate signature verification failed.");

        // Compute participant and proposer rewards
        let total_active_increments = self.get_total_active_balance() / EFFECTIVE_BALANCE_INCREMENT;
        let total_base_rewards = self.get_base_reward_per_increment() * total_active_increments;
        let max_participant_rewards =
            total_base_rewards * SYNC_REWARD_WEIGHT / WEIGHT_DENOMINATOR / SLOTS_PER_EPOCH;
        let participant_reward = max_participant_rewards / SYNC_COMMITTEE_SIZE;
        let proposer_reward =
            participant_reward * PROPOSER_WEIGHT / (WEIGHT_DENOMINATOR - PROPOSER_WEIGHT);

        // Apply participant and proposer rewards
        let mut all_pubkeys = vec![];
        for validator in &self.validators {
            all_pubkeys.push(validator.pubkey.clone());
        }

        let mut committee_indices = vec![];
        for pubkey in &self.current_sync_committee.pubkeys {
            let index = all_pubkeys
                .iter()
                .position(|r| r == pubkey)
                .ok_or_else(|| anyhow!("Pubkey not found in all_pubkeys."))?;
            committee_indices.push(index);
        }

        for (participant_index, participation_bit) in committee_indices
            .iter()
            .zip(sync_aggregate.sync_committee_bits.iter())
        {
            if participation_bit {
                self.increase_balance(*participant_index as u64, participant_reward);
                self.increase_balance(self.get_beacon_proposer_index()?, proposer_reward);
            } else {
                self.decrease_balance(*participant_index as u64, participant_reward);
            }
        }

        Ok(())
    }

    pub fn process_justification_and_finalization(&mut self) -> anyhow::Result<()> {
        // Initial FFG checkpoint values have a `0x00` stub for `root`.
        // Skip FFG updates in the first two epochs to avoid corner cases that might result in
        // modifying this stub.
        if self.get_current_epoch() <= GENESIS_EPOCH + 1 {
            return Ok(());
        }
        let previous_indices = self.get_unslashed_participating_indices(
            TIMELY_TARGET_FLAG_INDEX,
            self.get_previous_epoch(),
        )?;
        let current_indices = self.get_unslashed_participating_indices(
            TIMELY_TARGET_FLAG_INDEX,
            self.get_current_epoch(),
        )?;
        let total_active_balance = self.get_total_active_balance();
        let previous_target_balance = self.get_total_balance(previous_indices);
        let current_target_balance = self.get_total_balance(current_indices);
        self.weigh_justification_and_finalization(
            total_active_balance,
            previous_target_balance,
            current_target_balance,
        )?;
        Ok(())
    }

    pub fn weigh_justification_and_finalization(
        &mut self,
        total_active_balance: u64,
        previous_epoch_target_balance: u64,
        current_epoch_target_balance: u64,
    ) -> anyhow::Result<()> {
        let previous_epoch = self.get_previous_epoch();
        let current_epoch = self.get_current_epoch();
        let old_previous_justified_checkpoint = self.previous_justified_checkpoint;
        let old_current_justified_checkpoint = self.current_justified_checkpoint;

        // Process justifications
        self.previous_justified_checkpoint = self.current_justified_checkpoint;
        for i in 1..JUSTIFICATION_BITS_LENGTH as usize {
            let bit = self
                .justification_bits
                .get(i - 1)
                .map_err(|err| anyhow!("Failed to get justification bit {err:?}"))?;
            self.justification_bits
                .set(i, bit)
                .map_err(|err| anyhow!("Failed to set justification bits {err:?}"))?;
        }
        self.justification_bits
            .set(0, false)
            .map_err(|err| anyhow!("Failed to set justification bit 0 {err:?}"))?;

        if previous_epoch_target_balance * 3 >= total_active_balance * 2 {
            self.current_justified_checkpoint = Checkpoint {
                epoch: previous_epoch,
                root: self.get_block_root(previous_epoch)?,
            };
            self.justification_bits
                .set(1, true)
                .map_err(|err| anyhow!("Failed to set justification {err:?}"))?;
        }

        if current_epoch_target_balance * 3 >= total_active_balance * 2 {
            self.current_justified_checkpoint = Checkpoint {
                epoch: current_epoch,
                root: self.get_block_root(current_epoch)?,
            };
            self.justification_bits
                .set(0, true)
                .map_err(|err| anyhow!("Failed to set justification bit {err:?}"))?;
        }

        let bits = &self.justification_bits;
        let bits: Vec<bool> = bits.iter().collect();
        if bits[1..4].iter().all(|&b| b)
            && old_previous_justified_checkpoint.epoch + 3 == current_epoch
        {
            self.finalized_checkpoint = old_previous_justified_checkpoint;
        }

        if bits[1..3].iter().all(|&b| b)
            && old_previous_justified_checkpoint.epoch + 2 == current_epoch
        {
            self.finalized_checkpoint = old_previous_justified_checkpoint;
        }

        if bits[0..3].iter().all(|&b| b)
            && old_current_justified_checkpoint.epoch + 2 == current_epoch
        {
            self.finalized_checkpoint = old_current_justified_checkpoint;
        }

        if bits[0..2].iter().all(|&b| b)
            && old_current_justified_checkpoint.epoch + 1 == current_epoch
        {
            self.finalized_checkpoint = old_current_justified_checkpoint;
        }
        Ok(())
    }

    pub fn process_eth1_data_reset(&mut self) -> anyhow::Result<()> {
        let next_epoch = self.get_current_epoch() + 1;

        // Reset eth1 data votes
        if next_epoch % EPOCHS_PER_ETH1_VOTING_PERIOD == 0 {
            self.eth1_data_votes = VariableList::default();
        }

        Ok(())
    }

    pub fn process_effective_balance_updates(&mut self) -> anyhow::Result<()> {
        // Update effective balances with hysteresis
        for (index, validator) in self.validators.iter_mut().enumerate() {
            let balance = self.balances[index];
            let hysteresis_increment = EFFECTIVE_BALANCE_INCREMENT / HYSTERESIS_QUOTIENT;
            let downward_threshold = hysteresis_increment * HYSTERESIS_DOWNWARD_MULTIPLIER;
            let upward_threshold = hysteresis_increment * HYSTERESIS_UPWARD_MULTIPLIER;

            if balance + downward_threshold < validator.effective_balance
                || validator.effective_balance + upward_threshold < balance
            {
                validator.effective_balance =
                    (balance - balance % EFFECTIVE_BALANCE_INCREMENT).min(MAX_EFFECTIVE_BALANCE);
            }
        }
        Ok(())
    }

    pub fn process_randao(&mut self, body: BeaconBlockBody) -> anyhow::Result<()> {
        let epoch = self.get_current_epoch();

        // Verify RANDAO reveal
        if let Some(proposer) = self
            .validators
            .get(self.get_beacon_proposer_index()? as usize)
        {
            let signing_root =
                compute_signing_root(epoch, self.get_domain(DOMAIN_RANDAO, Some(epoch)));
            let sig = blst::min_pk::Signature::from_bytes(&body.randao_reveal.signature)
                .map_err(|err| anyhow!("Signarure conversion failed:{:?}", err))?;
            let public_key = blst::min_pk::PublicKey::from_bytes(&proposer.pubkey.inner)
                .map_err(|err| anyhow!("PublicKey conversion failed:{:?}", err))?;
            let verification_result =
                sig.verify(true, signing_root.as_ref(), DST, &[], &public_key, false);

            ensure!(
<<<<<<< HEAD
                body.randao_reveal
                    .verify(&proposer.pubkey, signing_root.as_ref()),
                "BLS Signature verification failed!"
=======
                matches!(verification_result, blst::BLST_ERROR::BLST_SUCCESS),
                "RANDAO reveal signature verification failed"
>>>>>>> f349726c
            );

            // Mix in RANDAO reveal
            let mix = xor(
                self.get_randao_mix(epoch).as_slice(),
                hash(&body.randao_reveal.inner).as_slice(),
            );
            self.randao_mixes[(epoch % EPOCHS_PER_HISTORICAL_VECTOR) as usize] = mix;
        }

        Ok(())
    }

    pub fn process_eth1_data(&mut self, body: BeaconBlockBody) -> anyhow::Result<()> {
        self.eth1_data_votes
            .push(body.eth1_data.clone())
            .map_err(|err| anyhow!("Can't push eth1_data {err:?}"))?;

        let count = self
            .eth1_data_votes
            .iter()
            .filter(|data| **data == body.eth1_data)
            .count() as u64;

        if count * 2 > (EPOCHS_PER_ETH1_VOTING_PERIOD * SLOTS_PER_EPOCH) {
            self.eth1_data = body.eth1_data;
        }

        Ok(())
    }

    pub fn process_attestation(&mut self, attestation: &Attestation) -> anyhow::Result<()> {
        ensure!(
            attestation.data.target.epoch == self.get_previous_epoch()
                || attestation.data.target.epoch == self.get_current_epoch(),
            "Target epoch must be the previous or current epoch"
        );

        ensure!(
            attestation.data.target.epoch == compute_epoch_at_slot(attestation.data.slot),
            "Target epoch must match the computed epoch at slot"
        );

        ensure!(
            attestation.data.slot + MIN_ATTESTATION_INCLUSION_DELAY <= self.slot,
            "Attestation must be included after the minimum delay"
        );

        ensure!(
            attestation.data.index
                < self.get_committee_count_per_slot(attestation.data.target.epoch),
            "Committee index must be within bounds"
        );

        let committee = self.get_beacon_committee(attestation.data.slot, attestation.data.index)?;
        ensure!(
            attestation.aggregation_bits.len() == committee.len(),
            "Aggregation bits length must match committee size"
        );

        let participation_flag_indices = self.get_attestation_participation_flag_indices(
            &attestation.data,
            self.slot - attestation.data.slot,
        )?;

        ensure!(
            self.is_valid_indexed_attestation(&self.get_indexed_attestation(attestation)?),
            "Attestation signature must be valid"
        );

        let attesting_indices = self.get_attesting_indices(attestation)?;
        let base_rewards: Vec<_> = attesting_indices
            .iter()
            .map(|&index| (index, self.get_base_reward(index)))
            .collect();

        // Update epoch participation flags
        let epoch_participation = if attestation.data.target.epoch == self.get_current_epoch() {
            &mut self.current_epoch_participation
        } else {
            &mut self.previous_epoch_participation
        };

        let mut proposer_reward_numerator = 0;

        for (index, base_reward) in base_rewards {
            for (flag_index, &weight) in PARTICIPATION_FLAG_WEIGHTS.iter().enumerate() {
                let flag_index = flag_index as u8;

                if participation_flag_indices.contains(&flag_index) {
                    let epoch_part =
                        epoch_participation.get_mut(index as usize).ok_or_else(|| {
                            anyhow!("Index {} out of bounds in epoch_participation", index)
                        })?;

                    if !Self::has_flag(*epoch_part, flag_index) {
                        *epoch_part = Self::add_flag(*epoch_part, flag_index);
                        proposer_reward_numerator += base_reward * weight;
                    }
                }
            }
        }

        let proposer_reward_denominator =
            (WEIGHT_DENOMINATOR - PROPOSER_WEIGHT) * WEIGHT_DENOMINATOR / PROPOSER_WEIGHT;
        let proposer_reward = proposer_reward_numerator / proposer_reward_denominator;
        self.increase_balance(self.get_beacon_proposer_index()?, proposer_reward);
        Ok(())
    }

    pub fn process_randao_mixes_reset(&mut self) -> anyhow::Result<()> {
        let current_epoch = self.get_current_epoch();
        let next_epoch = current_epoch + 1;
        // Set randao mix
        self.randao_mixes[(next_epoch % EPOCHS_PER_HISTORICAL_VECTOR) as usize] =
            self.get_randao_mix(current_epoch);
        Ok(())
    }

    pub fn process_slashings_reset(&mut self) -> anyhow::Result<()> {
        let next_epoch = self.get_current_epoch() + 1;
        // Reset slashings
        self.slashings[(next_epoch % EPOCHS_PER_SLASHINGS_VECTOR) as usize] = 0;
        Ok(())
    }

    pub fn process_slashings(&mut self) -> anyhow::Result<()> {
        let epoch = self.get_current_epoch();
        let total_balance = self.get_total_active_balance();
        let adjusted_total_slashing_balance = (self.slashings.iter().sum::<u64>()
            * PROPORTIONAL_SLASHING_MULTIPLIER_BELLATRIX)
            .min(total_balance);

        for index in 0..self.validators.len() {
            let validator = &self.validators[index];
            if validator.slashed
                && epoch + EPOCHS_PER_SLASHINGS_VECTOR / 2 == validator.withdrawable_epoch
            {
                let increment = EFFECTIVE_BALANCE_INCREMENT; // Factored out from penalty numerator to avoid uint64 overflow
                let penalty_numerator =
                    validator.effective_balance / increment * adjusted_total_slashing_balance;
                let penalty = penalty_numerator / total_balance * increment;

                self.decrease_balance(index as u64, penalty);
            }
        }

        Ok(())
    }

    pub fn process_slot(&mut self) -> anyhow::Result<()> {
        // Cache state root
        let previous_state_root = self.tree_hash_root();
        self.state_roots[(self.slot % SLOTS_PER_HISTORICAL_ROOT) as usize] = previous_state_root;
        // Cache latest block header state root
        if self.latest_block_header.state_root == B256::default() {
            self.latest_block_header.state_root = previous_state_root;
        }
        // Cache block root
        let previous_block_root = self.latest_block_header.tree_hash_root();
        self.block_roots[(self.slot % SLOTS_PER_HISTORICAL_ROOT) as usize] = previous_block_root;
        Ok(())
    }

    pub fn process_operations(&mut self, body: BeaconBlockBody) -> anyhow::Result<()> {
        // Verify that outstanding deposits are processed up to the maximum number of deposits
        ensure!(
            body.deposits.len()
                == min(
                    MAX_DEPOSITS as usize,
                    (self.eth1_data.deposit_count - self.eth1_deposit_index) as usize
                )
        );

        for proposer_slashing in body.proposer_slashings {
            self.process_proposer_slashing(&proposer_slashing)?;
        }
        for attester_slashing in body.attester_slashings {
            self.process_attester_slashing(&attester_slashing)?;
        }
        for attestation in body.attestations {
            self.process_attestation(&attestation)?;
        }
        for deposit in body.deposits {
            self.process_deposit(&deposit)?;
        }
        for voluntary_exit in body.voluntary_exits {
            self.process_voluntary_exit(&voluntary_exit)?;
        }
        for bls_to_execution_change in body.bls_to_execution_changes {
            self.process_bls_to_execution_change(&bls_to_execution_change)?;
        }

        Ok(())
    }

    pub fn verify_block_signature(&self, signed_block: SignedBeaconBlock) -> bool {
        let proposer = &self.validators[signed_block.message.proposer_index as usize];
        let signing_root = compute_signing_root(
            signed_block.message,
            self.get_domain(DOMAIN_BEACON_PROPOSER, None),
        );
<<<<<<< HEAD

        signed_block
            .signature
            .verify(&proposer.pubkey, signing_root.as_ref())
=======
        let sig = blst::min_pk::Signature::from_bytes(&signed_block.signature.signature).map_err(
            |err| {
                anyhow!(
                    "Failed to convert signature to BLS Signature type, {:?}",
                    err
                )
            },
        )?;
        let public_key = PublicKey::from_bytes(&proposer.pubkey.inner)
            .map_err(|err| anyhow!("Failed to convert pubkey to BLS PublicKey type, {:?}", err))?;
        let verification_result =
            sig.verify(true, signing_root.as_ref(), DST, &[], &public_key, false);
        Ok(matches!(
            verification_result,
            blst::BLST_ERROR::BLST_SUCCESS
        ))
>>>>>>> f349726c
    }

    /// Check if ``validator`` is eligible for activation.
    pub fn is_eligible_for_activation(&self, validator: &Validator) -> bool {
        // Placement in queue is finalized
        validator.activation_eligibility_epoch <= self.finalized_checkpoint.epoch
            && validator.activation_epoch == FAR_FUTURE_EPOCH
    }

    /// Return the validator activation churn limit for the current epoch.
    pub fn get_validator_activation_churn_limit(&self) -> u64 {
        min(
            MAX_PER_EPOCH_ACTIVATION_CHURN_LIMIT,
            self.get_validator_churn_limit(),
        )
    }

    pub fn process_registry_updates(&mut self) -> anyhow::Result<()> {
        let current_epoch = self.get_current_epoch();
        let mut initiate_validator = vec![];

        // Process activation eligibility and ejections
        for (index, validator) in self.validators.iter_mut().enumerate() {
            if validator.is_eligible_for_activation_queue() {
                validator.activation_eligibility_epoch = current_epoch + 1;
            }

            if validator.is_active_validator(current_epoch)
                && validator.effective_balance <= EJECTION_BALANCE
            {
                initiate_validator.push(index as u64);
            }
        }

        for index in initiate_validator {
            self.initiate_validator_exit(index);
        }

        // Queue validators eligible for activation and not yet dequeued for activation
        let mut activation_queue: Vec<usize> = (0..self.validators.len())
            // Order by the sequence of activation_eligibility_epoch setting and then index
            .filter(|&index| self.is_eligible_for_activation(&self.validators[index]))
            .collect();

        activation_queue
            .sort_by_key(|&index| (self.validators[index].activation_eligibility_epoch, index));

        // Dequeued validators for activation up to activation churn limit
        // [Modified in Deneb:EIP7514]
        for index in activation_queue[..self.get_validator_activation_churn_limit() as usize].iter()
        {
            self.validators[*index].activation_epoch = compute_activation_exit_epoch(current_epoch);
        }

        Ok(())
    }

    /// Return the deltas for a given ``flag_index`` by scanning through the participation flags.
    pub fn get_flag_index_deltas(&self, flag_index: u8) -> anyhow::Result<(Vec<u64>, Vec<u64>)> {
        let mut rewards = vec![0; self.validators.len()];
        let mut penalties = vec![0; self.validators.len()];

        let previous_epoch = self.get_previous_epoch();
        let unslashed_participating_indices =
            self.get_unslashed_participating_indices(flag_index, previous_epoch)?;
        let weight = PARTICIPATION_FLAG_WEIGHTS[flag_index as usize];
        let unslashed_participating_balance =
            self.get_total_balance(unslashed_participating_indices.clone());
        let unslashed_participating_increments =
            unslashed_participating_balance / EFFECTIVE_BALANCE_INCREMENT;
        let active_increments = self.get_total_active_balance() / EFFECTIVE_BALANCE_INCREMENT;

        for index in self.get_eligible_validator_indices()? {
            let base_reward = self.get_base_reward(index);

            if unslashed_participating_indices.contains(&index) {
                if !self.is_in_inactivity_leak() {
                    let reward_numerator =
                        base_reward * weight * unslashed_participating_increments;
                    rewards[index as usize] +=
                        reward_numerator / (active_increments * WEIGHT_DENOMINATOR);
                }
            } else if flag_index != TIMELY_HEAD_FLAG_INDEX {
                penalties[index as usize] += base_reward * weight / WEIGHT_DENOMINATOR;
            }
        }

        Ok((rewards, penalties))
    }

    pub fn process_rewards_and_penalties(&mut self) -> anyhow::Result<()> {
        // No rewards are applied at the end of `GENESIS_EPOCH` because rewards are for work done in
        // the previous epoch
        if self.get_current_epoch() == GENESIS_EPOCH {
            return Ok(());
        }

        let mut deltas = vec![];
        for flag_index in 0..PARTICIPATION_FLAG_WEIGHTS.len() {
            deltas.push(self.get_flag_index_deltas(flag_index as u8)?);
        }

        deltas.push(self.get_inactivity_penalty_deltas()?);

        for (rewards, penalties) in deltas {
            for index in 0..self.validators.len() {
                self.increase_balance(index as u64, rewards[index]);
                self.decrease_balance(index as u64, penalties[index]);
            }
        }
        Ok(())
    }

    /// Return the next sync committee, with possible pubkey duplicates.
    pub fn get_next_sync_committee(&self) -> anyhow::Result<SyncCommittee> {
        let indices = self.get_next_sync_committee_indices()?;
        let mut pubkeys = vec![];

        for index in indices {
            pubkeys.push(self.validators[index as usize].pubkey.clone());
        }

        let aggregate_pubkey = eth_aggregate_pubkeys(&pubkeys.iter().collect::<Vec<_>>())?;

        Ok(SyncCommittee {
            pubkeys: FixedVector::from(pubkeys),
            aggregate_pubkey,
        })
    }

    pub fn process_sync_committee_updates(&mut self) -> anyhow::Result<()> {
        let next_epoch = self.get_current_epoch() + 1;
        if next_epoch % EPOCHS_PER_SYNC_COMMITTEE_PERIOD == 0 {
            self.current_sync_committee = self.next_sync_committee.clone();
            self.next_sync_committee = Arc::new(self.get_next_sync_committee()?);
        }
        Ok(())
    }
}

/// Check if ``leaf`` at ``index`` verifies against the Merkle ``root`` and ``branch``.
pub fn is_valid_merkle_branch(
    leaf: B256,
    branch: &[B256],
    depth: u64,
    index: u64,
    root: B256,
) -> bool {
    let mut value = leaf;
    for i in 0..depth {
        if (index / 2u64.pow(i as u32) % 2) == 1 {
            let branch_value = [branch[i as usize], value].concat();
            value = B256::from_slice(&hash(&branch_value));
        } else {
            let branch_value = [value, branch[i as usize]].concat();
            value = B256::from_slice(&hash(&branch_value));
        }
    }
    value == root
}

pub fn get_validator_from_deposit(
    pubkey: PubKey,
    withdrawal_credentials: B256,
    amount: u64,
) -> Validator {
    let effective_balance = min(
        amount - amount % EFFECTIVE_BALANCE_INCREMENT,
        MAX_EFFECTIVE_BALANCE,
    );
    Validator {
        pubkey,
        withdrawal_credentials,
        effective_balance,
        slashed: false,
        activation_eligibility_epoch: FAR_FUTURE_EPOCH,
        activation_epoch: FAR_FUTURE_EPOCH,
        exit_epoch: FAR_FUTURE_EPOCH,
        withdrawable_epoch: FAR_FUTURE_EPOCH,
    }
}

/// Wrapper to ``bls.FastAggregateVerify`` accepting the ``G2_POINT_AT_INFINITY`` signature when
/// ``pubkeys`` is empty.
pub fn eth_fast_aggregate_verify(
    pubkeys: &[&PubKey],
    message: B256,
    signature: &BlsSignature,
) -> bool {
    if pubkeys.is_empty() && *signature == G2_POINT_AT_INFINITY {
        return true;
    }

    signature.fast_aggregate_verify(pubkeys, message.as_ref())
}

/// Return the aggregate public key for the public keys in ``pubkeys``.
/// NOTE: the ``+`` operation should be interpreted as elliptic curve point addition, which takes as
/// input elliptic curve points that must be decoded from the input ``BLSPubkey``s.
/// This implementation is for demonstrative purposes only and ignores encoding/decoding concerns.
/// Refer to the BLS signature draft standard for more information.
pub fn eth_aggregate_pubkeys(pubkeys: &[&PubKey]) -> anyhow::Result<PubKey> {
    ensure!(!pubkeys.is_empty(), "Public keys list cannot be empty");

    let aggregate_pubkey = AggregatePubKey::aggregate(pubkeys)?;
    Ok(aggregate_pubkey.to_pubkey())
}

pub fn kzg_commitment_to_versioned_hash(kzg_commitment: &KZGCommitment) -> B256 {
    let mut versioned_hash = hash(&kzg_commitment.bytes);
    versioned_hash[0] = VERSIONED_HASH_VERSION_KZG;
    B256::from_slice(&versioned_hash)
}<|MERGE_RESOLUTION|>--- conflicted
+++ resolved
@@ -807,20 +807,8 @@
             };
             let domain = compute_domain(DOMAIN_DEPOSIT, None, None); // # Fork-agnostic domain since deposits are valid across forks
             let signing_root = compute_signing_root(deposit_message, domain);
-<<<<<<< HEAD
 
             if signature.verify(&pubkey, signing_root.as_ref()) {
-=======
-            let sig = blst::min_pk::Signature::from_bytes(&signature.signature)
-                .map_err(|err| anyhow!("Failed to convert signiture type {err:?}"))?;
-            let public_key = match PublicKey::from_bytes(&pubkey.inner) {
-                Ok(pk) => pk,
-                Err(_) => return Ok(()), // Skip deposits with invalid public keys
-            };
-            let verification_result =
-                sig.verify(true, signing_root.as_ref(), DST, &[], &public_key, false);
-            if verification_result == blst::BLST_ERROR::BLST_SUCCESS {
->>>>>>> f349726c
                 self.add_validator_to_registry(pubkey, withdrawal_credentials, amount)?;
             }
         } else {
@@ -879,15 +867,6 @@
         );
 
         let signing_root = compute_signing_root(address_change, domain);
-<<<<<<< HEAD
-=======
-        let sig = blst::min_pk::Signature::from_bytes(&signed_address_change.signature.signature)
-            .map_err(|err| anyhow!("Failed to convert signiture type {err:?}"))?;
-        let public_key = PublicKey::from_bytes(&address_change.from_bls_pubkey.inner)
-            .map_err(|err| anyhow!("Failed to convert pubkey type {err:?}"))?;
-        let verification_result =
-            sig.verify(true, signing_root.as_ref(), DST, &[], &public_key, false);
->>>>>>> f349726c
         ensure!(
             signed_address_change
                 .signature
@@ -960,19 +939,6 @@
         );
         let signing_root = compute_signing_root(voluntary_exit, domain);
 
-<<<<<<< HEAD
-=======
-        let sig = blst::min_pk::Signature::from_bytes(&signed_voluntary_exit.signature.signature)
-            .map_err(|err| {
-            anyhow!("Failed to convert signature to blst Signature type, {err:?}")
-        })?;
-        let public_key = PublicKey::from_bytes(&validator.pubkey.inner)
-            .map_err(|err| anyhow!("Failed to convert pubkey to blst PublicKey type, {err:?}"))?;
-
-        let verification_result =
-            sig.verify(true, signing_root.as_ref(), DST, &[], &public_key, false);
-
->>>>>>> f349726c
         ensure!(
             signed_voluntary_exit
                 .signature
@@ -1054,18 +1020,6 @@
 
             let signing_root = compute_signing_root(&signed_header.message, domain);
 
-<<<<<<< HEAD
-=======
-            let sig = blst::min_pk::Signature::from_bytes(&signed_header.signature.signature)
-                .map_err(|err| anyhow!("Unable to retrieve BLS Signature from byets, {:?}", err))?;
-
-            let public_key = PublicKey::from_bytes(&proposer.pubkey.inner)
-                .map_err(|err| anyhow!("Unable to convert PublicKey, {:?}", err))?;
-
-            let verification_result =
-                sig.verify(true, signing_root.as_ref(), DST, &[], &public_key, false);
-
->>>>>>> f349726c
             ensure!(
                 signed_header
                     .signature
@@ -1342,22 +1296,10 @@
         {
             let signing_root =
                 compute_signing_root(epoch, self.get_domain(DOMAIN_RANDAO, Some(epoch)));
-            let sig = blst::min_pk::Signature::from_bytes(&body.randao_reveal.signature)
-                .map_err(|err| anyhow!("Signarure conversion failed:{:?}", err))?;
-            let public_key = blst::min_pk::PublicKey::from_bytes(&proposer.pubkey.inner)
-                .map_err(|err| anyhow!("PublicKey conversion failed:{:?}", err))?;
-            let verification_result =
-                sig.verify(true, signing_root.as_ref(), DST, &[], &public_key, false);
-
             ensure!(
-<<<<<<< HEAD
                 body.randao_reveal
                     .verify(&proposer.pubkey, signing_root.as_ref()),
                 "BLS Signature verification failed!"
-=======
-                matches!(verification_result, blst::BLST_ERROR::BLST_SUCCESS),
-                "RANDAO reveal signature verification failed"
->>>>>>> f349726c
             );
 
             // Mix in RANDAO reveal
@@ -1560,29 +1502,10 @@
             signed_block.message,
             self.get_domain(DOMAIN_BEACON_PROPOSER, None),
         );
-<<<<<<< HEAD
 
         signed_block
             .signature
             .verify(&proposer.pubkey, signing_root.as_ref())
-=======
-        let sig = blst::min_pk::Signature::from_bytes(&signed_block.signature.signature).map_err(
-            |err| {
-                anyhow!(
-                    "Failed to convert signature to BLS Signature type, {:?}",
-                    err
-                )
-            },
-        )?;
-        let public_key = PublicKey::from_bytes(&proposer.pubkey.inner)
-            .map_err(|err| anyhow!("Failed to convert pubkey to BLS PublicKey type, {:?}", err))?;
-        let verification_result =
-            sig.verify(true, signing_root.as_ref(), DST, &[], &public_key, false);
-        Ok(matches!(
-            verification_result,
-            blst::BLST_ERROR::BLST_SUCCESS
-        ))
->>>>>>> f349726c
     }
 
     /// Check if ``validator`` is eligible for activation.
