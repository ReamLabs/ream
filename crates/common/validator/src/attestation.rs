<<<<<<< HEAD
use std::collections::HashSet;

use anyhow::{anyhow, ensure};
use ream_bls::{signature::BLSSignature, traits::Aggregatable};
use ream_consensus::{
    attestation::Attestation,
    constants::{MAX_COMMITTEES_PER_SLOT, MAX_VALIDATORS_PER_COMMITTEE, SLOTS_PER_EPOCH},
    misc::get_committee_indices,
};
use ssz_types::{
    BitList, BitVector,
    typenum::{U64, U131072},
=======
use ream_bls::{BLSSignature, PrivateKey, traits::Signable};
use ream_consensus::{
    attestation_data::AttestationData,
    constants::{DOMAIN_BEACON_ATTESTER, SLOTS_PER_EPOCH},
    electra::beacon_state::BeaconState,
    misc::compute_signing_root,
>>>>>>> fafe647b
};

use crate::constants::ATTESTATION_SUBNET_COUNT;

/// Compute the correct subnet for an attestation for Phase 0.
/// Note, this mimics expected future behavior where attestations will be mapped to their shard
/// subnet.
pub fn compute_subnet_for_attestation(
    committees_per_slot: u64,
    slot: u64,
    committee_index: u64,
) -> u64 {
    let slots_since_epoch_start = slot % SLOTS_PER_EPOCH;
    let committee_since_epoch_start = committees_per_slot * slots_since_epoch_start;
    (committee_since_epoch_start + committee_index) % ATTESTATION_SUBNET_COUNT
}

<<<<<<< HEAD
pub fn compute_on_chain_aggregate(mut aggregates: Vec<Attestation>) -> anyhow::Result<Attestation> {
    ensure!(!aggregates.is_empty(), "Attestation list is empty");
    aggregates.sort_by(|a, b| {
        let a_index = get_committee_indices(&a.committee_bits)[0];
        let b_index = get_committee_indices(&b.committee_bits)[0];
        a_index.cmp(&b_index)
    });

    let aggregation_bits_size = (MAX_VALIDATORS_PER_COMMITTEE * MAX_COMMITTEES_PER_SLOT) as usize;
    let mut aggregation_bits = BitList::<U131072>::with_capacity(aggregation_bits_size)
        .map_err(|err| anyhow!("Failed to create BitList for aggregation_bits {err:?}"))?;

    for aggregate in &aggregates {
        for bit in aggregate.aggregation_bits.iter() {
            aggregation_bits
                .set(aggregation_bits.len(), bit)
                .map_err(|err| anyhow!("Failed to set bit: {err:?}"))?;
        }
    }
    let signatures: Vec<&BLSSignature> = aggregates.iter().map(|a| &a.signature).collect();
    let committee_indices = aggregates
        .iter()
        .map(|a: &Attestation| {
            get_committee_indices(&a.committee_bits)
                .into_iter()
                .next()
                .ok_or_else(|| anyhow!("Committee bits must have at least one bit set"))
        })
        .collect::<Result<HashSet<u64>, _>>()?;
    let mut committee_bits = BitVector::<U64>::new();
    for index in 0..MAX_COMMITTEES_PER_SLOT {
        committee_bits
            .set(index as usize, committee_indices.contains(&index))
            .map_err(|err| anyhow!("Failed to set bit {index}: {err:?}"))?;
    }
    Ok(Attestation {
        aggregation_bits,
        data: aggregates[0].data.clone(),
        signature: BLSSignature::aggregate(&signatures)?,
        committee_bits,
    })
=======
pub fn get_attestation_signature(
    state: &BeaconState,
    attestation_data: AttestationData,
    private_key: PrivateKey,
) -> anyhow::Result<BLSSignature> {
    let domain = state.get_domain(DOMAIN_BEACON_ATTESTER, Some(attestation_data.target.epoch));
    let signing_root = compute_signing_root(attestation_data, domain);
    Ok(private_key.sign(signing_root.as_ref())?)
>>>>>>> fafe647b
}<|MERGE_RESOLUTION|>--- conflicted
+++ resolved
@@ -1,25 +1,19 @@
-<<<<<<< HEAD
 use std::collections::HashSet;
 
 use anyhow::{anyhow, ensure};
-use ream_bls::{signature::BLSSignature, traits::Aggregatable};
+use ream_bls::{signature::BLSSignature, PrivateKey, traits::{Signable, Aggregatable}};
 use ream_consensus::{
+    attestation_data::AttestationData,
+    electra::beacon_state::BeaconState,
     attestation::Attestation,
-    constants::{MAX_COMMITTEES_PER_SLOT, MAX_VALIDATORS_PER_COMMITTEE, SLOTS_PER_EPOCH},
-    misc::get_committee_indices,
+    constants::{MAX_COMMITTEES_PER_SLOT, MAX_VALIDATORS_PER_COMMITTEE, SLOTS_PER_EPOCH, DOMAIN_BEACON_ATTESTER},
+    misc::{get_committee_indices, compute_signing_root},
 };
 use ssz_types::{
     BitList, BitVector,
     typenum::{U64, U131072},
-=======
-use ream_bls::{BLSSignature, PrivateKey, traits::Signable};
-use ream_consensus::{
-    attestation_data::AttestationData,
-    constants::{DOMAIN_BEACON_ATTESTER, SLOTS_PER_EPOCH},
-    electra::beacon_state::BeaconState,
-    misc::compute_signing_root,
->>>>>>> fafe647b
 };
+
 
 use crate::constants::ATTESTATION_SUBNET_COUNT;
 
@@ -36,7 +30,6 @@
     (committee_since_epoch_start + committee_index) % ATTESTATION_SUBNET_COUNT
 }
 
-<<<<<<< HEAD
 pub fn compute_on_chain_aggregate(mut aggregates: Vec<Attestation>) -> anyhow::Result<Attestation> {
     ensure!(!aggregates.is_empty(), "Attestation list is empty");
     aggregates.sort_by(|a, b| {
@@ -78,7 +71,8 @@
         signature: BLSSignature::aggregate(&signatures)?,
         committee_bits,
     })
-=======
+}
+
 pub fn get_attestation_signature(
     state: &BeaconState,
     attestation_data: AttestationData,
@@ -87,5 +81,4 @@
     let domain = state.get_domain(DOMAIN_BEACON_ATTESTER, Some(attestation_data.target.epoch));
     let signing_root = compute_signing_root(attestation_data, domain);
     Ok(private_key.sign(signing_root.as_ref())?)
->>>>>>> fafe647b
 }