--- conflicted
+++ resolved
@@ -12,7 +12,6 @@
 use ream_chain_beacon::beacon_chain::BeaconChain;
 use ream_consensus_beacon::{
     attestation::Attestation, attester_slashing::AttesterSlashing,
-<<<<<<< HEAD
     bls_to_execution_change::SignedBLSToExecutionChange, electra::beacon_state::BeaconState,
     proposer_slashing::ProposerSlashing, single_attestation::SingleAttestation,
     voluntary_exit::SignedVoluntaryExit,
@@ -22,21 +21,15 @@
         beacon_attestation::validate_beacon_attestation, result::ValidationResult,
     },
     service::NetworkManagerService,
-=======
     bls_to_execution_change::SignedBLSToExecutionChange, proposer_slashing::ProposerSlashing,
     single_attestation::SingleAttestation, voluntary_exit::SignedVoluntaryExit,
->>>>>>> 128d89ad
 };
 use ream_operation_pool::OperationPool;
 use ream_p2p::{
     gossipsub::beacon::topics::{GossipTopic, GossipTopicKind},
     network::beacon::channel::GossipMessage,
 };
-<<<<<<< HEAD
 use ream_storage::{db::beacon::BeaconDB, tables::table::REDBTable};
-=======
-use ream_storage::db::beacon::BeaconDB;
->>>>>>> 128d89ad
 use ream_validator_beacon::attestation::compute_subnet_for_attestation;
 use ssz::Encode;
 use ssz_types::{
@@ -260,11 +253,7 @@
 /// POST /eth/v2/beacon/pool/attestations
 #[post("/beacon/pool/attestations")]
 pub async fn post_attestations(
-<<<<<<< HEAD
     _db: Data<BeaconDB>,
-=======
-    db: Data<BeaconDB>,
->>>>>>> 128d89ad
     operation_pool: Data<Arc<OperationPool>>,
     network_manager: Data<Arc<NetworkManagerService>>,
     beacon_chain: Data<Arc<BeaconChain>>,
@@ -272,7 +261,6 @@
 ) -> Result<impl Responder, ApiError> {
     let attestations = attestations.into_inner();
 
-<<<<<<< HEAD
     let beacon_state = get_head_state(beacon_chain.get_ref().as_ref()).await?;
 
     for single_attestation in attestations {
@@ -312,62 +300,15 @@
         let attestation = convert_single_to_attestation(&single_attestation, &beacon_state)
             .map_err(|err| ApiError::BadRequest(format!("Invalid attestation: {err:?}")))?;
 
-        operation_pool.insert_attestation(attestation.clone());
-=======
-    let highest_slot = db
-        .slot_index_provider()
-        .get_highest_slot()
-        .map_err(|err| {
-            ApiError::InternalError(format!("Failed to get_highest_slot, error: {err:?}"))
-        })?
-        .ok_or(ApiError::NotFound(
-            "Failed to find highest slot".to_string(),
-        ))?;
-
-    let beacon_state = get_state_from_id(ID::Slot(highest_slot), &db).await?;
-
-    for single_attestation in attestations {
-        let attestation = convert_single_to_attestation(&single_attestation, &beacon_state)
-            .map_err(|err| ApiError::BadRequest(format!("Invalid attestation: {err:?}")))?;
-
-        let indexed_attestation =
-            beacon_state
-                .get_indexed_attestation(&attestation)
-                .map_err(|err| {
-                    ApiError::BadRequest(format!("Failed to get indexed attestation: {err:?}"))
-                })?;
-
-        beacon_state
-            .is_valid_indexed_attestation(&indexed_attestation)
-            .map_err(|err| {
-                ApiError::BadRequest(format!("Invalid attestation signature, rejected: {err:?}"))
-            })?;
-
         operation_pool.insert_attestation(attestation.clone(), single_attestation.committee_index);
->>>>>>> 128d89ad
 
         beacon_chain
             .process_attestation(attestation.clone(), false)
             .await
             .map_err(|err| {
-<<<<<<< HEAD
                 ApiError::BadRequest(format!("Attestation failed processing: {err:?}"))
             })?;
 
-=======
-                ApiError::InternalError(format!("Failed to process attestation: {err:?}"))
-            })?;
-
-        let committees_per_slot =
-            beacon_state.get_committee_count_per_slot(single_attestation.data.target.epoch);
-
-        let subnet_id = compute_subnet_for_attestation(
-            committees_per_slot,
-            single_attestation.data.slot,
-            single_attestation.committee_index,
-        );
-
->>>>>>> 128d89ad
         network_manager.p2p_sender.send_gossip(GossipMessage {
             topic: GossipTopic {
                 fork: beacon_state.fork.current_version,
@@ -384,10 +325,6 @@
 #[get("/beacon/pool/attestations")]
 pub async fn get_attestations(
     operation_pool: Data<Arc<OperationPool>>,
-<<<<<<< HEAD
-) -> Result<impl Responder, ApiError> {
-    let all_attestations = operation_pool.get_all_attestations();
-=======
     attestation_query: Query<AttestationQuery>,
 ) -> Result<impl Responder, ApiError> {
     let slot = attestation_query.slot;
@@ -396,7 +333,6 @@
 
     let all_attestations =
         operation_pool.get_attestations(slot, committee_index, attestaion_data_root);
->>>>>>> 128d89ad
 
     Ok(HttpResponse::Ok().json(DataVersionedResponse::new(all_attestations)))
 }
@@ -431,7 +367,6 @@
         signature: single.signature.clone(),
         committee_bits,
     })
-<<<<<<< HEAD
 }
 
 async fn get_head_state(beacon_chain: &BeaconChain) -> Result<BeaconState, ApiError> {
@@ -449,6 +384,4 @@
         .ok_or_else(|| {
             ApiError::NotFound(format!("No beacon state found for head root: {head_root}"))
         })
-=======
->>>>>>> 128d89ad
 }