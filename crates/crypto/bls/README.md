--- conflicted
+++ resolved
@@ -13,15 +13,9 @@
 - ✅ Serialization/deserialization support
 - ✅ SSZ encoding/decoding
 - ✅ Tree hashing support
-<<<<<<< HEAD
-- ❌ Secret key
-- ❌ Signing
-- ✅ Signature aggregation
-=======
 - ✅ Signing
 - ✅ Private key
-- ❌ Signature aggregation
->>>>>>> fafe647b
+- ✅ Signature aggregation
 
 ## Usage
 
