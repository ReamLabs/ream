--- conflicted
+++ resolved
@@ -1,7 +1,3 @@
-<<<<<<< HEAD
-=======
-pub mod aggregate_pubkey;
 pub mod private_key;
->>>>>>> fafe647b
 pub mod pubkey;
 pub mod signature;