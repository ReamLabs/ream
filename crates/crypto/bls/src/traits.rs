<<<<<<< HEAD
use crate::{PubKey, errors::BLSError};
=======
use crate::{AggregatePubKey, BLSSignature, PubKey, errors::BLSError};
>>>>>>> fafe647b

/// Trait for aggregating BLS public keys.
///
/// This trait provides functionality to combine multiple BLS public keys into a single
/// aggregate public key. This is useful for signature verification of messages signed
/// by multiple parties.
pub trait Aggregatable<T> {
    type Error;

    /// Aggregates multiple BLS items into a single aggregate item.
    ///
    /// # Arguments
    /// * `items` - Slice of references to the items to aggregate
    ///
    /// # Returns
    /// * `Result<Self::Output, Self::Error>` - The aggregated item or an error
    fn aggregate(items: &[&T]) -> Result<T, Self::Error>;
}

/// Marker trait for zkcrypto/bls12_381 BLS aggregation implementation
pub trait ZkcryptoAggregatable<T>: Aggregatable<T, Error = BLSError> {}

/// Marker trait for supranational/blst BLS aggregation implementation
pub trait SupranationalAggregatable<T>: Aggregatable<T, Error = anyhow::Error> {}

/// Trait for BLS message signing.
///
/// This trait provides functionality to sign messages using a BLS private key.
pub trait Signable {
    type Error;

    /// Signs a message using the private key.
    ///
    /// # Arguments
    /// * `message` - The message bytes to sign
    ///
    /// # Returns
    /// * `Result<BLSSignature, Self::Error>` - The BLS signature or an error
    fn sign(&self, message: &[u8]) -> Result<BLSSignature, Self::Error>;
}

/// Marker trait for zkcrypto/bls12_381 BLS signing implementation
pub trait ZkcryptoSignable: Signable<Error = BLSError> {}

/// Marker trait for supranational/blst BLS signing implementation
pub trait SupranationalSignable: Signable<Error = anyhow::Error> {}

/// Trait for verifying BLS signatures.
///
/// This trait provides functionality to verify both individual and aggregate BLS signatures
/// against messages. It supports both single-key verification and fast aggregate verification
/// against multiple public keys.
pub trait Verifiable {
    type Error;

    /// Verifies a BLS signature against a public key and message.
    ///
    /// # Arguments
    /// * `pubkey` - The public key to verify against
    /// * `message` - The message that was signed
    ///
    /// # Returns
    /// * `Result<bool, BLSError>` - Ok(true) if the signature is valid, Ok(false) if verification
    ///   fails, or Err if there are issues with signature or public key bytes
    fn verify(&self, pubkey: &PubKey, message: &[u8]) -> Result<bool, Self::Error>;

    /// Verifies the signature against a message using an aggregate of multiple public keys
    ///
    /// # Arguments
    /// * `pubkeys` - Collection of public key references to verify against
    /// * `message` - Message that was signed
    ///
    /// # Returns
    /// * `Result<bool, BLSError>` - Ok(true) if the signature is valid for the aggregate
    ///   verification, Ok(false) if verification fails, or Err if there are issues with signature
    ///   or public key bytes
    fn fast_aggregate_verify<'a, P>(&self, pubkeys: P, message: &[u8]) -> Result<bool, Self::Error>
    where
        P: AsRef<[&'a PubKey]>;
}

/// Marker trait for zkcrypto/bls12_381 BLS signature verification implementation
pub trait ZkcryptoVerifiable: Verifiable<Error = BLSError> {}

/// Marker trait for supranational/blst BLS signature verification implementation
pub trait SupranationalVerifiable: Verifiable<Error = BLSError> {}<|MERGE_RESOLUTION|>--- conflicted
+++ resolved
@@ -1,8 +1,4 @@
-<<<<<<< HEAD
-use crate::{PubKey, errors::BLSError};
-=======
-use crate::{AggregatePubKey, BLSSignature, PubKey, errors::BLSError};
->>>>>>> fafe647b
+use crate::{PubKey, BLSSignature, errors::BLSError};
 
 /// Trait for aggregating BLS public keys.
 ///
