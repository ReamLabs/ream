use std::{
    env, fs,
    net::SocketAddr,
    path::{Path, PathBuf},
    process,
    sync::Arc,
    time::{Duration, SystemTime, UNIX_EPOCH},
};

use alloy_primitives::hex;
use bip39::Mnemonic;
use clap::Parser;
use libp2p_identity::secp256k1;
use rand::SeedableRng;
use rand_chacha::ChaCha20Rng;
use ream::{
    cli::{
        Cli, Commands,
        account_manager::AccountManagerConfig,
        beacon_node::BeaconNodeConfig,
        generate_private_key::GeneratePrivateKeyConfig,
        generate_validator_registry::run_generate_validator_registry,
        import_keystores::{load_keystore_directory, load_password_from_config, process_password},
        lean_node::LeanNodeConfig,
        validator_node::ValidatorNodeConfig,
        voluntary_exit::VoluntaryExitConfig,
    },
    startup_message::startup_message,
};
use ream_account_manager::{message_types::MessageType, seed::derive_seed_with_user_input};
use ream_api_types_beacon::id::ValidatorID;
use ream_api_types_common::id::ID;
use ream_chain_lean::{
    messages::LeanChainServiceMessage, p2p_request::LeanP2PRequest, service::LeanChainService,
};
use ream_checkpoint_sync::initialize_db_from_checkpoint;
use ream_consensus_lean::{
    attestation::{Attestation, AttestationData},
    block::{BlockWithAttestation, SignedBlockWithAttestation},
    checkpoint::Checkpoint,
    validator::Validator,
};
use ream_consensus_misc::{
    constants::beacon::set_genesis_validator_root, misc::compute_epoch_at_slot,
};
use ream_events_beacon::BeaconEvent;
use ream_executor::ReamExecutor;
use ream_fork_choice_lean::{genesis as lean_genesis, store::Store};
use ream_keystore::keystore::EncryptedKeystore;
use ream_network_manager::service::NetworkManagerService;
use ream_network_spec::networks::{
    beacon_network_spec, lean_network_spec, set_beacon_network_spec, set_lean_network_spec,
};
use ream_operation_pool::OperationPool;
use ream_p2p::{
    gossipsub::lean::{
        configurations::LeanGossipsubConfig,
        topics::{LeanGossipTopic, LeanGossipTopicKind},
    },
    network::lean::{LeanNetworkConfig, LeanNetworkService},
};
use ream_post_quantum_crypto::leansig::{
    private_key::PrivateKey as LeanSigPrivateKey, public_key::PublicKey,
};
use ream_rpc_common::config::RpcServerConfig;
use ream_storage::{
    db::{ReamDB, reset_db},
    dir::setup_data_dir,
    tables::table::REDBTable,
};
use ream_sync::rwlock::Writer;
use ream_validator_beacon::{
    beacon_api_client::{BeaconApiClient, http_client::ContentType},
    builder::builder_client::{BuilderClient, BuilderConfig},
    validator::ValidatorService,
    voluntary_exit::process_voluntary_exit,
};
use ream_validator_lean::{
    registry::load_validator_registry, service::ValidatorService as LeanValidatorService,
};
use ssz_types::VariableList;
use tokio::{
    sync::{broadcast, mpsc},
    time::Instant,
};
use tracing::{error, info};
use tracing_subscriber::EnvFilter;

pub const APP_NAME: &str = "ream";

/// Entry point for the Ream client. Initializes logging, parses CLI arguments, and runs the
/// appropriate node type (beacon node, validator node, or account manager) based on the command
/// line arguments. Handles graceful shutdown on Ctrl-C.
fn main() {
    let cli = Cli::parse();

    // Set the default log level based on verbosity flag or RUST_LOG env var
    let rust_log = env::var(EnvFilter::DEFAULT_ENV).unwrap_or_default();
    let env_filter = match rust_log.is_empty() {
        true => EnvFilter::builder().parse_lossy(cli.verbosity.directive()),
        false => EnvFilter::builder().parse_lossy(rust_log),
    };
    tracing_subscriber::fmt().with_env_filter(env_filter).init();
    info!("\n{}", startup_message());

    let executor = ReamExecutor::new().expect("unable to create executor");
    let executor_clone = executor.clone();
    let ream_dir = setup_data_dir(APP_NAME, cli.data_dir.clone(), cli.ephemeral)
        .expect("Unable to initialize database directory");

    if cli.purge_db {
        reset_db(&ream_dir).expect("Unable to delete database");
    }

    let task_handle = match cli.command {
        Commands::LeanNode(config) => {
            let ream_db = ReamDB::new(ream_dir.clone()).expect("unable to init Ream Database");
            executor_clone.spawn(async move { run_lean_node(*config, executor, ream_db).await })
        }
        Commands::BeaconNode(config) => {
            let ream_db = ReamDB::new(ream_dir.clone()).expect("unable to init Ream Database");
            executor_clone.spawn(async move { run_beacon_node(*config, executor, ream_db).await })
        }
        Commands::ValidatorNode(config) => {
            executor_clone.spawn(async move { run_validator_node(*config, executor).await })
        }
        Commands::AccountManager(config) => {
            executor_clone.spawn(async move { run_account_manager(*config, ream_dir).await })
        }
        Commands::VoluntaryExit(config) => {
            executor_clone.spawn(async move { run_voluntary_exit(*config).await })
        }
        Commands::GeneratePrivateKey(config) => {
            executor_clone.spawn(async move { run_generate_private_key(*config).await })
        }
        Commands::GenerateKeystore(config) => {
            run_generate_validator_registry(*config).expect("failed to generate hash-sig keystore");
            process::exit(0);
        }
    };

    executor_clone.runtime().block_on(async {
        tokio::select! {
            _ = tokio::signal::ctrl_c() => {
                info!("Ctrl-C received, shutting down...");
            }
            _ = task_handle => {
                info!("Service exited, shutting down...");
            }
        }

        executor_clone.shutdown_signal();
    });

    executor_clone.shutdown_runtime();

    process::exit(0);
}

/// Runs the lean node.
///
/// A lean node runs several services with different responsibilities.
/// Refer to each service's documentation for more details.
///
/// A lean node has one shared state, `LeanChain` (wrapped with synchronization primitives), which
/// is used by all services.
///
/// Besides the shared state, each service holds the channels to communicate with each other.
pub async fn run_lean_node(config: LeanNodeConfig, executor: ReamExecutor, ream_db: ReamDB) {
    info!("starting up lean node...");

    // Initialize prometheus metrics
    if config.enable_metrics {
        let address = SocketAddr::new(config.metrics_address, config.metrics_port);
        prometheus_exporter::start(address).expect("Failed to start prometheus exporter");
        info!(
            "Metrics started on {}:{}",
            config.metrics_address, config.metrics_port
        );
    }

    let keystores = load_validator_registry(&config.validator_registry_path, &config.node_id)
        .expect("Failed to load validator registry");

    // Fill in which devnet we are running
    let mut network = config.network;
    network.devnet = config.devnet;
    set_lean_network_spec(Arc::new(network));

    // Initialize the lean database
    let lean_db = ream_db
        .init_lean_db()
        .expect("unable to init Ream Lean Database");

    info!("ream lean database has been initialized");

    // Initialize the services that will run in the lean node.
    let (chain_sender, chain_receiver) = mpsc::unbounded_channel::<LeanChainServiceMessage>();
    let (outbound_p2p_sender, outbound_p2p_receiver) = mpsc::unbounded_channel::<LeanP2PRequest>();

    // Initialize the lean chain with genesis block and state.
    let validators = lean_network_spec()
        .validator_public_keys
        .iter()
        .enumerate()
        .map(|(index, public_key)| Validator {
            public_key: PublicKey::new(*public_key),
            index: index as u64,
        })
        .collect::<Vec<_>>();
    let (genesis_block, genesis_state) =
        lean_genesis::setup_genesis(lean_network_spec().genesis_time, validators);
    let (lean_chain_writer, lean_chain_reader) = Writer::new(
        Store::get_forkchoice_store(
            SignedBlockWithAttestation {
                message: BlockWithAttestation {
                    block: genesis_block,
                    proposer_attestation: Attestation {
                        validator_id: 0,
                        data: AttestationData {
                            slot: 0,
                            head: Checkpoint::default(),
                            target: Checkpoint::default(),
                            source: Checkpoint::default(),
                        },
                    },
                },
                signature: VariableList::default(),
            },
            genesis_state,
            lean_db,
            None,
        )
        .expect("Could not get forkchoice store"),
    );

    let network_state = lean_chain_reader.read().await.network_state.clone();

    // Initialize the lean network service

    let fork = "devnet0".to_string();
    let topics: Vec<LeanGossipTopic> = vec![
        LeanGossipTopic {
            fork: fork.clone(),
            kind: LeanGossipTopicKind::Block,
        },
        LeanGossipTopic {
            fork,
            kind: LeanGossipTopicKind::Attestation,
        },
    ];

    let mut network_service = LeanNetworkService::new(
        Arc::new(LeanNetworkConfig {
            gossipsub_config: LeanGossipsubConfig {
                topics,
                ..Default::default()
            },
            socket_address: config.socket_address,
            socket_port: config.socket_port,
            private_key_path: config.private_key_path,
        }),
        executor.clone(),
        chain_sender.clone(),
        outbound_p2p_receiver,
        network_state.clone(),
    )
    .await
    .expect("Failed to create network service");

    let chain_service =
        LeanChainService::new(lean_chain_writer, chain_receiver, outbound_p2p_sender).await;

    let validator_service = LeanValidatorService::new(keystores, chain_sender).await;

    let server_config = RpcServerConfig::new(
        config.http_address,
        config.http_port,
        config.http_allow_origin,
    );

    // Start the services concurrently.
    let chain_future = executor.spawn(async move { chain_service.start().await });
    let network_future =
        executor.spawn(async move { network_service.start(config.bootnodes).await });
    let validator_future = executor.spawn(async move { validator_service.start().await });
    let http_future = executor.spawn(async move {
        ream_rpc_lean::server::start(server_config, lean_chain_reader, network_state).await
    });

    tokio::select! {
        result = chain_future => {
            error!("Chain service has stopped unexpectedly: {result:?}");
        },
        result = network_future => {
            error!("Network service has stopped unexpectedly: {result:?}");
        },
        result = validator_future => {
            error!("Validator service has stopped unexpectedly: {result:?}");
        },
        result = http_future => {
            error!("RPC service has stopped unexpectedly: {result:?}");
        }
    }
}

/// Runs the beacon node.
///
/// This function initializes the beacon node by setting up the network specification,
/// creating a Ream database, and initializing the database from a checkpoint.
///
/// At the end of setup, it starts 2 services:
/// 1. The HTTP server that serves Beacon API, Engine API.
/// 2. The P2P network that handles peer discovery (discv5), gossiping (gossipsub) and Req/Resp API.
pub async fn run_beacon_node(config: BeaconNodeConfig, executor: ReamExecutor, ream_db: ReamDB) {
    info!("starting up beacon node...");

    set_beacon_network_spec(config.network.clone());

    // Initialize the beacon database
    let beacon_db = ream_db
        .init_beacon_db()
        .expect("unable to init Ream Beacon Database");

    info!("ream beacon database has been initialized");

    let _is_ws_verified = initialize_db_from_checkpoint(
        beacon_db.clone(),
        config.checkpoint_sync_url.clone(),
        config.weak_subjectivity_checkpoint,
    )
    .await
    .expect("Unable to initialize database from checkpoint");

    info!("Database Initialization completed");

    let oldest_root = beacon_db
        .slot_index_provider()
        .get_oldest_root()
        .expect("Failed to access slot index provider")
        .expect("No oldest root found");
    set_genesis_validator_root(
        beacon_db
            .state_provider()
            .get(oldest_root)
            .expect("Failed to access beacon state provider")
            .expect("No beacon state found")
            .genesis_validators_root,
    );

    let operation_pool = Arc::new(OperationPool::default());

    let (event_sender, _) = broadcast::channel::<BeaconEvent>(1024);

    let server_config = RpcServerConfig::new(
        config.http_address,
        config.http_port,
        config.http_allow_origin,
    );

    // Initialize builder client if enabled
    let builder_client = config.enable_builder.then(|| {
        let mev_relay_url = config
            .mev_relay_url
            .clone()
            .expect("MEV relay URL must be present when builder is enabled");
        let builder_config = BuilderConfig {
            builder_enabled: true,
            mev_relay_url,
        };
        Arc::new(
            BuilderClient::new(builder_config, Duration::from_secs(30), ContentType::Json)
                .expect("Failed to create builder client"),
        )
    });

    let network_manager = NetworkManagerService::new(
        executor.clone(),
        config.into(),
        beacon_db.clone(),
        beacon_db.data_dir.clone(),
        operation_pool.clone(),
        event_sender.clone(),
    )
    .await
    .expect("Failed to create manager service");

    let network_state = network_manager.network_state.clone();

    let execution_engine = network_manager.beacon_chain.execution_engine.clone();

    let network_future = executor.spawn(async move {
        network_manager.start().await;
    });

    let http_future = executor.spawn(async move {
        ream_rpc_beacon::server::start(
            server_config,
            beacon_db,
            network_state,
            operation_pool,
            execution_engine,
<<<<<<< HEAD
            builder_client,
=======
            event_sender,
>>>>>>> e745b3bc
        )
        .await
    });

    tokio::select! {
        _ = http_future => {
            info!("HTTP server stopped!");
        },
        _ = network_future => {
            info!("Network future completed!");
        },
    }
}

/// Runs the validator node.
///
/// This function initializes the validator node by setting up the network specification,
/// loading the keystores, and creating a validator service.
/// It also starts the validator service.
pub async fn run_validator_node(config: ValidatorNodeConfig, executor: ReamExecutor) {
    info!("starting up validator node...");

    set_beacon_network_spec(config.network.clone());

    let password = process_password(
        load_password_from_config(config.password_file.as_ref(), config.password)
            .expect("Failed to load password"),
    );

    let keystores = load_keystore_directory(&config.import_keystores)
        .expect("Failed to load keystore directory")
        .into_iter()
        .map(|encrypted_keystore| {
            encrypted_keystore
                .decrypt(password.as_bytes())
                .expect("Could not decrypt a keystore")
        })
        .collect::<Vec<_>>();

    let validator_service = ValidatorService::new(
        keystores,
        config.suggested_fee_recipient,
        config.beacon_api_endpoint,
        config.request_timeout,
        executor,
    )
    .expect("Failed to create validator service");

    validator_service.start().await;
}

/// Runs the account manager.
///
/// This function initializes the account manager by validating the configuration,
/// generating keys, and starting the account manager service.
pub async fn run_account_manager(config: AccountManagerConfig, ream_dir: PathBuf) {
    info!("Starting account manager...");

    info!(
        "Account manager configuration: lifetime={}, chunk_size={}, activation_epoch={}, num_active_epochs={}",
        config.lifetime, config.chunk_size, config.activation_epoch, config.num_active_epochs
    );

    // Get seed phrase or generate a new one
    let seed_phrase = config.seed_phrase.unwrap_or_else(|| {
        let mnemonic = Mnemonic::generate(24).expect("Failed to generate mnemonic");
        let seed_phrase = mnemonic.words().collect::<Vec<_>>().join(" ");
        info!("{}", "=".repeat(89));
        info!("Generated new seed phrase (KEEP SAFE): {seed_phrase}");
        info!("{}", "=".repeat(89));
        seed_phrase
    });

    // Create keystore directory as subdirectory of data directory
    let keystore_dir = match &config.keystore_path {
        Some(custom_path) => {
            let path = Path::new(custom_path);
            if path.is_absolute() {
                path.to_path_buf()
            } else {
                ream_dir.join(custom_path)
            }
        }
        None => ream_dir.join("keystores"),
    };

    if !keystore_dir.exists() {
        fs::create_dir_all(&keystore_dir).expect("Failed to create keystore directory");
        info!(
            "Created keystore directory: {path}",
            path = keystore_dir.display()
        );
    }

    // Measure key generation time
    let start_time = Instant::now();

    // Generate keys sequentially for each message type
    for (index, message_type) in MessageType::iter().enumerate() {
        info!(
            "Generating lean consensus validator keys for index {index}, message type: {message_type}..."
        );

        let seed = derive_seed_with_user_input(
            &seed_phrase,
            index as u32,
            config.passphrase.as_deref().unwrap_or(""),
        );

        let (public_key, _private_key) = LeanSigPrivateKey::generate_key_pair(
            &mut <ChaCha20Rng as SeedableRng>::from_seed(seed),
            config.activation_epoch as usize,
            config.num_active_epochs as usize,
        );

        info!(
            "Public key for {message_type}: {}",
            // This should never panic
            serde_json::to_string_pretty(&public_key).expect("Failed to serialize public key")
        );

        // Create keystore file using Keystore
        let keystore = EncryptedKeystore::from_seed_phrase(
            &seed_phrase,
            config.lifetime,
            config.activation_epoch,
            Some(format!("Ream validator keystore for {message_type}")),
            Some(format!("m/44'/60'/0'/0/{index}")),
        );

        // Write keystore to file with enum name
        let filename = message_type.to_string();
        let keystore_file_path = keystore_dir.join(filename);
        let keystore_json =
            ::serde_json::to_string_pretty(&keystore).expect("Failed to serialize keystore");

        fs::write(&keystore_file_path, keystore_json).expect("Failed to write keystore file");

        info!("Keystore written to path: {}", keystore_file_path.display());
    }
    let duration = start_time.elapsed();
    info!("Key generation complete, took {:?}", duration);

    info!("Account manager completed successfully");

    process::exit(0);
}

/// Runs the voluntary exit process.
///
/// This function initializes the voluntary exit process by setting up the network specification,
/// loading the keystores, creating a validator service, and processing the voluntary exit.
pub async fn run_voluntary_exit(config: VoluntaryExitConfig) {
    info!("Starting voluntary exit process...");

    set_beacon_network_spec(config.network.clone());

    let password = process_password(
        load_password_from_config(config.password_file.as_ref(), config.password)
            .expect("Failed to load password"),
    );

    let keystores = load_keystore_directory(&config.import_keystores)
        .expect("Failed to load keystore directory")
        .into_iter()
        .map(|encrypted_keystore| {
            encrypted_keystore
                .decrypt(password.as_bytes())
                .expect("Could not decrypt a keystore")
        })
        .collect::<Vec<_>>();

    let beacon_api_client =
        BeaconApiClient::new(config.beacon_api_endpoint, config.request_timeout)
            .expect("Failed to create beacon API client");

    let validator_info = beacon_api_client
        .get_state_validator(ID::Head, ValidatorID::Index(config.validator_index))
        .await
        .expect("Failed to get validator info");

    let keystore = keystores
        .iter()
        .find(|keystore| keystore.public_key == validator_info.data.validator.public_key)
        .expect("No keystore found for the specified validator index");

    let genesis = beacon_api_client
        .get_genesis()
        .await
        .expect("Failed to get genesis information");

    match process_voluntary_exit(
        &beacon_api_client,
        config.validator_index,
        get_current_epoch(genesis.data.genesis_time),
        &keystore.private_key,
        config.wait,
    )
    .await
    {
        Ok(()) => info!("Voluntary exit completed successfully"),
        Err(err) => error!("Voluntary exit failed: {err}"),
    }
}

/// Calculates the current epoch from genesis time
fn get_current_epoch(genesis_time: u64) -> u64 {
    compute_epoch_at_slot(
        SystemTime::now()
            .duration_since(UNIX_EPOCH + Duration::from_secs(genesis_time))
            .expect("System Time is before the genesis time")
            .as_secs()
            / beacon_network_spec().seconds_per_slot,
    )
}

/// Generates a new secp256k1 keypair and saves it to the specified path in hex encoding.
///
/// This allows the lean node to reuse the same network identity across restarts by loading
/// the saved key with the --private-key-path flag.
pub async fn run_generate_private_key(config: GeneratePrivateKeyConfig) {
    info!("Generating new secp256k1 private key...");

    assert!(
        !config.output_path.is_dir(),
        "Output path must point to a file, not a directory: {}",
        config.output_path.display()
    );

    if let Some(parent) = config.output_path.parent() {
        fs::create_dir_all(parent).expect("Failed to create parent directories");
    }

    fs::write(
        &config.output_path,
        hex::encode(secp256k1::Keypair::generate().secret().to_bytes()),
    )
    .expect("Failed to write keypair to file");

    info!(
        "secp256k1 private key generated successfully and saved to: {}",
        config.output_path.display()
    );

    process::exit(0);
}

#[cfg(test)]
mod tests {
    use std::time::Duration;

    use clap::Parser;
    use ream::cli::{Cli, Commands};
    use ream_executor::ReamExecutor;
    use ream_storage::{
        db::ReamDB,
        dir::setup_data_dir,
        tables::{field::REDBField, table::REDBTable},
    };
    use tokio::time::{sleep, timeout};

    use crate::{APP_NAME, run_lean_node};

    #[tokio::test(flavor = "multi_thread", worker_threads = 4)]
    async fn test_lean_node_runs_10_seconds_without_panicking() {
        let cli = Cli::parse_from([
            "ream",
            "--ephemeral",
            "lean_node",
            "--network",
            "ephemery",
            "--validator-registry-path",
            "./assets/lean/validators.yaml",
        ]);

        let Commands::LeanNode(config) = cli.command else {
            panic!("Expected lean_node command");
        };

        let ream_dir = setup_data_dir(APP_NAME, None, true).unwrap();
        let db = ReamDB::new(ream_dir).unwrap();
        let executor = ReamExecutor::new().unwrap();

        let handle = tokio::spawn(async move {
            run_lean_node(*config, executor.clone(), db).await;
        });

        let result = timeout(Duration::from_secs(10), async {
            sleep(Duration::from_secs(10)).await;
            Ok::<_, ()>(())
        })
        .await;

        match result {
            Ok(Ok(())) => {}
            Err(err) => panic!("lean_node panicked or exited early {err:?}"),
            Ok(Err(err)) => panic!("internal error {err:?}"),
        }

        handle.abort();
    }

    #[tokio::test(flavor = "multi_thread", worker_threads = 4)]
    async fn test_lean_node_finalizes() {
        let cli = Cli::parse_from([
            "ream",
            "--ephemeral",
            "lean_node",
            "--network",
            "ephemery",
            "--validator-registry-path",
            "./assets/lean/validators.yaml",
            "--socket-port",
            "9001",
            "--http-port",
            "5053",
        ]);

        let Commands::LeanNode(config) = cli.command else {
            panic!("Expected lean_node command");
        };

        let ream_dir = setup_data_dir(APP_NAME, None, true).unwrap();
        let db = ReamDB::new(ream_dir).unwrap();
        let executor = ReamExecutor::new().unwrap();

        let cloned_db = db.clone();
        let handle = tokio::spawn(async move {
            run_lean_node(*config, executor.clone(), cloned_db).await;
        });

        let result = timeout(Duration::from_secs(60), async {
            sleep(Duration::from_secs(60)).await;
            Ok::<_, ()>(())
        })
        .await;

        match result {
            Ok(Ok(())) => {}
            Err(err) => panic!("lean_node panicked or exited early {err:?}"),
            Ok(Err(err)) => panic!("internal error {err:?}"),
        }

        handle.abort();

        let lean_db = db.init_lean_db().unwrap();
        let head = lean_db.head_provider().get().unwrap();
        let head_state = lean_db.state_provider().get(head).unwrap().unwrap();

        let justfication_lag = 4;
        let finalization_lag = 5;

        assert!(
            head_state.slot > finalization_lag,
            "Expected the head slot to be greater than finalization lag"
        );
        assert!(
            head_state.latest_finalized.slot > 0,
            "Expected the finalized checkpoint to have advanced from genesis current slot {} finalized slot {}",
            head_state.slot,
            head_state.latest_finalized.slot
        );
        assert!(
            head_state.latest_justified.slot + justfication_lag == head_state.slot,
            "Expected the head to be at least {justfication_lag} slots ahead of the justified checkpoint {:?} + {justfication_lag} vs {:?}",
            head_state.latest_justified.slot,
            head_state.slot
        );
        assert!(
            head_state.latest_finalized.slot + finalization_lag == head_state.slot,
            "Expected the head to be at least {finalization_lag} slots ahead of the finalized checkpoint {:?} + {finalization_lag} vs {:?}",
            head_state.latest_finalized.slot,
            head_state.slot
        );
    }
}<|MERGE_RESOLUTION|>--- conflicted
+++ resolved
@@ -400,11 +400,8 @@
             network_state,
             operation_pool,
             execution_engine,
-<<<<<<< HEAD
             builder_client,
-=======
             event_sender,
->>>>>>> e745b3bc
         )
         .await
     });
