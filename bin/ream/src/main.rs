<<<<<<< HEAD
use std::{env, process};
=======
use std::{env, sync::Arc};
>>>>>>> 95b7c2ad

use clap::Parser;
use ream::cli::{
    Cli, Commands,
    account_manager::AccountManagerConfig,
    beacon_node::BeaconNodeConfig,
    import_keystores::{load_keystore_directory, load_password_file, process_password},
    validator_node::ValidatorNodeConfig,
};
use ream_checkpoint_sync::initialize_db_from_checkpoint;
use ream_consensus::constants::set_genesis_validator_root;
use ream_executor::ReamExecutor;
use ream_manager::service::ManagerService;
use ream_network_spec::networks::set_network_spec;
use ream_operation_pool::OperationPool;
use ream_rpc::{config::RpcServerConfig, start_server};
use ream_storage::{
    db::{ReamDB, reset_db},
    dir::setup_data_dir,
    tables::Table,
};
use ream_validator::validator::ValidatorService;
use tracing::info;
use tracing_subscriber::EnvFilter;

pub const APP_NAME: &str = "ream";

#[tokio::main]
async fn main() {
    // Set the default log level to `info` if not set
    let rust_log = env::var(EnvFilter::DEFAULT_ENV).unwrap_or_default();
    let env_filter = match rust_log.is_empty() {
        true => EnvFilter::builder().parse_lossy("info"),
        false => EnvFilter::builder().parse_lossy(rust_log),
    };

    tracing_subscriber::fmt().with_env_filter(env_filter).init();

    let cli = Cli::parse();

    let async_executor = ReamExecutor::new().expect("unable to create executor");

    let main_executor = ReamExecutor::new().expect("unable to create executor");

    match cli.command {
        Commands::BeaconNode(config) => {
            run_beacon_node(*config, async_executor, main_executor).await
        }
        Commands::ValidatorNode(config) => run_validator_node(*config, async_executor).await,
        Commands::AccountManager(config) => run_account_manager(*config).await,
    }
}

pub async fn run_beacon_node(
    config: BeaconNodeConfig,
    async_executor: ReamExecutor,
    main_executor: ReamExecutor,
) {
    info!("starting up beacon node...");

    set_network_spec(config.network.clone());

    let ream_dir = setup_data_dir(APP_NAME, config.data_dir.clone(), config.ephemeral)
        .expect("Unable to initialize database directory");

    if config.purge_db {
        reset_db(ream_dir.clone()).expect("Unable to delete database");
    }

    let ream_db = ReamDB::new(ream_dir.clone()).expect("unable to init Ream Database");

    info!("ream database initialized ");

    let _is_ws_verified = initialize_db_from_checkpoint(
        ream_db.clone(),
        config.checkpoint_sync_url.clone(),
        config.weak_subjectivity_checkpoint,
    )
    .await
    .expect("Unable to initialize database from checkpoint");

    info!("Database Initialization completed");

    let oldest_root = ream_db
        .slot_index_provider()
        .get_oldest_root()
        .expect("Failed to access slot index provider")
        .expect("No oldest root found");
    set_genesis_validator_root(
        ream_db
            .beacon_state_provider()
            .get(oldest_root)
            .expect("Failed to access beacon state provider")
            .expect("No beacon state found")
            .genesis_validators_root,
    );

    let operation_pool = Arc::new(OperationPool::default());

    let server_config = RpcServerConfig::new(
        config.http_address,
        config.http_port,
        config.http_allow_origin,
    );

    let network_manager = ManagerService::new(
        async_executor,
        config.into(),
        ream_db.clone(),
        ream_dir,
        operation_pool.clone(),
    )
    .await
    .expect("Failed to create manager service");

    let network_state = network_manager.network_state.clone();

    let network_future = main_executor.spawn(async move {
        network_manager.start().await;
    });

    let http_future = start_server(server_config, ream_db, network_state, operation_pool);

    tokio::select! {
        _ = http_future => {
            info!("HTTP server stopped!");
        },
        _ = network_future => {
            info!("Network future completed!");
        },
    }
}

pub async fn run_validator_node(config: ValidatorNodeConfig, async_executor: ReamExecutor) {
    info!("starting up validator node...");

    set_network_spec(config.network.clone());

    let password = process_password({
        if let Some(ref password_file) = config.password_file {
            load_password_file(password_file).expect("Failed to read password from password file")
        } else if let Some(password_str) = config.password {
            password_str
        } else {
            panic!("Expected either password or password-file to be set")
        }
    });

    let key_stores = load_keystore_directory(&config.import_keystores)
        .expect("Failed to load keystore directory")
        .into_iter()
        .map(|encrypted_keystore| {
            encrypted_keystore
                .decrypt(password.as_bytes())
                .expect("Could not decrypt a keystore")
        })
        .collect::<Vec<_>>();

    let validator_service = ValidatorService::new(
        key_stores,
        config.suggested_fee_recipient,
        config.beacon_api_endpoint,
        config.request_timeout,
        async_executor,
    )
    .expect("Failed to create validator service");

    validator_service.start().await;
}

pub async fn run_account_manager(mut config: AccountManagerConfig) {
    info!("starting up account manager...");

    // Validate the configuration
    config
        .validate()
        .expect("Invalid account manager configuration");

    info!(
        "Account manager configuration: lifetime={}, chunk_size={}",
        config.lifetime, config.chunk_size
    );

    let seed_phrase = config.get_seed_phrase();
    ream_account_manager::generate_keys(&seed_phrase);

    info!("Account manager completed successfully");
    process::exit(0);
}<|MERGE_RESOLUTION|>--- conflicted
+++ resolved
@@ -1,8 +1,4 @@
-<<<<<<< HEAD
-use std::{env, process};
-=======
-use std::{env, sync::Arc};
->>>>>>> 95b7c2ad
+use std::{env, process,sync::Arc}};
 
 use clap::Parser;
 use ream::cli::{
