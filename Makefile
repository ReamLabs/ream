--- conflicted
+++ resolved
@@ -40,10 +40,9 @@
 	# clippy for bls with supranational feature
 	cargo clippy --package ream-bls --all-targets --features "supranational" --no-deps -- --deny warnings
 
-<<<<<<< HEAD
 	# cargo sort
 	cargo sort -g
-=======
+
 .PHONY: test
 test: # Run all tests.
 	cargo test --workspace -- --nocapture
@@ -51,4 +50,5 @@
 pr:
 	make lint && \
 	make test
->>>>>>> e91992cb
+  # cargo sort
+	cargo sort -g